from copy import deepcopy
from enum import Enum
import hashlib
import importlib
import logging
import os
from pathlib import Path
from typing import Any, List, Mapping, Tuple, Union
from gymnasium import Env, spaces
import numpy as np
import pandas as pd
from citylearn.base import Environment, EpisodeTracker
from citylearn.building import Building, DynamicsBuilding
from citylearn.electric_vehicle import ElectricVehicle
from citylearn.energy_model import Battery
from citylearn.cost_function import CostFunction
from citylearn.data import DataSet, EnergySimulation, CarbonIntensity, LogisticRegressionOccupantParameters, Pricing, TOLERANCE, Weather, ElectricVehicleSimulation
from citylearn.energy_model import Battery, PV
from citylearn.reward_function import RewardFunction
from citylearn.utilities import read_json

LOGGER = logging.getLogger()
logging.getLogger('matplotlib.font_manager').disabled = True
logging.getLogger('matplotlib.pyplot').disabled = True

class EvaluationCondition(Enum):
    """Evaluation conditions.
    
    Used in `citylearn.CityLearnEnv.calculate` method.
    """

    # general (soft private)
    _DEFAULT = ''
    _STORAGE_SUFFIX = '_without_storage'
    _PARTIAL_LOAD_SUFFIX = '_and_partial_load'
    _PV_SUFFIX = '_and_pv'

    # Building type
    WITH_STORAGE_AND_PV = _DEFAULT
    WITHOUT_STORAGE_BUT_WITH_PV = _STORAGE_SUFFIX
    WITHOUT_STORAGE_AND_PV = WITHOUT_STORAGE_BUT_WITH_PV +_PV_SUFFIX

    # DynamicsBuilding type
    WITH_STORAGE_AND_PARTIAL_LOAD_AND_PV = WITH_STORAGE_AND_PV
    WITHOUT_STORAGE_BUT_WITH_PARTIAL_LOAD_AND_PV = WITHOUT_STORAGE_BUT_WITH_PV
    WITHOUT_STORAGE_AND_PARTIAL_LOAD_BUT_WITH_PV = WITHOUT_STORAGE_BUT_WITH_PARTIAL_LOAD_AND_PV + _PARTIAL_LOAD_SUFFIX
    WITHOUT_STORAGE_AND_PARTIAL_LOAD_AND_PV = WITHOUT_STORAGE_AND_PARTIAL_LOAD_BUT_WITH_PV + _PV_SUFFIX

class CityLearnEnv(Environment, Env):
    r"""CityLearn nvironment class.

    Parameters
    ----------
    schema: Union[str, Path, Mapping[str, Any]]
        Name of CityLearn data set, filepath to JSON representation or :code:`dict` object of a CityLearn schema.
        Call :py:meth:`citylearn.data.DataSet.get_names` for list of available CityLearn data sets.
    root_directory: Union[str, Path]
        Absolute path to directory that contains the data files including the schema.
    buildings: Union[List[Building], List[str], List[int]], optional
        Buildings to include in environment. If list of :code:`citylearn.building.Building` is provided, will override :code:`buildings` definition in schema.
        If list of :str: is provided will include only schema :code:`buildings` keys that are contained in provided list of :code:`str`.
        If list of :int: is provided will include only schema :code:`buildings` whose index is contained in provided list of :code:`int`.
    simulation_start_time_step: int, optional
        Time step to start reading data files contents.
    simulation_end_time_step: int, optional
        Time step to end reading from data files contents.
    episode_time_steps: Union[int, List[Tuple[int, int]]], optional
        If type is `int`, it is the number of time steps in an episode. If type is `List[Tuple[int, int]]]` is provided, 
        it is a list of episode start and end time steps between `simulation_start_time_step` and `simulation_end_time_step`. 
        Defaults to (`simulation_end_time_step` - `simulation_start_time_step`) + 1. Will ignore `rolling_episode_split` if `episode_splits` is of type `List[Tuple[int, int]]]`.
    rolling_episode_split: bool, default: False
        True if episode sequences are split such that each time step is a candidate for `episode_start_time_step` otherwise, False to split episodes in steps of `episode_time_steps`.
    random_episode_split: bool, default: False
        True if episode splits are to be selected at random during training otherwise, False to select sequentially.
    seconds_per_time_step: float
        Number of seconds in 1 `time_step` and must be set to >= 1.
    reward_function: Union[RewardFunction, str], optional
        Reward function class instance or path to function class e.g. 'citylearn.reward_function.IndependentSACReward'.
        If provided, will override :code:`reward_function` definition in schema.
    reward_function_kwargs: Mapping[str, Any], optional
        Parameters to be parsed to :py:attr:`reward_function` at intialization.
    central_agent: bool, optional
        Expect 1 central agent to control all buildings.
    shared_observations: List[str], optional
        Names of common observations across all buildings i.e. observations that have the same value irrespective of the building.
    active_observations: Union[List[str], List[List[str]]], optional
        List of observations to be made available in the buildings. Can be specified for all buildings in a :code:`List[str]` or for  
        each building independently in a :code:`List[List[str]]`. Will override the observations defined in the :code:`schema`.
    inactive_observations: Union[List[str], List[List[str]]], optional
        List of observations to be made unavailable in the buildings. Can be specified for all buildings in a :code:`List[str]` or for  
        each building independently in a :code:`List[List[str]]`. Will override the observations defined in the :code:`schema`.
    active_actions: Union[List[str], List[List[str]]], optional
        List of actions to be made available in the buildings. Can be specified for all buildings in a :code:`List[str]` or for  
        each building independently in a :code:`List[List[str]]`. Will override the actions defined in the :code:`schema`.
    inactive_actions: Union[List[str], List[List[str]]], optional
        List of actions to be made unavailable in the buildings. Can be specified for all buildings in a :code:`List[str]` or for  
        each building independently in a :code:`List[List[str]]`. Will override the actions defined in the :code:`schema`.
    simulate_power_outage: Union[bool, List[bool]]
        Whether to simulate power outages. Can be specified for all buildings as single :code:`bool` or for  
        each building independently in a :code:`List[bool]`. Will override power outage defined in the :code:`schema`.
    solar_generation: Union[bool, List[bool]]
        Wehther to allow solar generation. Can be specified for all buildings as single :code:`bool` or for  
        each building independently in a :code:`List[bool]`. Will override :code:`pv` defined in the :code:`schema`.
    random_seed: int, optional
        Pseudorandom number generator seed for repeatable results.

    Other Parameters
    ----------------
    **kwargs : dict
        Other keyword arguments used to initialize super classes.

    Notes
    -----
    Parameters passed to `citylearn.citylearn.CityLearnEnv.__init__` that are also defined in `schema` will override their `schema` definition.
    """

    def __init__(self,
        schema: Union[str, Path, Mapping[str, Any]], root_directory: Union[str, Path] = None, buildings: Union[List[Building], List[str], List[int]] = None,
        electric_vehicles: Union[List[ElectricVehicle], List[str], List[int]] = None,
        simulation_start_time_step: int = None, simulation_end_time_step: int = None, episode_time_steps: Union[int, List[Tuple[int, int]]] = None, rolling_episode_split: bool = None,
        random_episode_split: bool = None, seconds_per_time_step: float = None, reward_function: Union[RewardFunction, str] = None, reward_function_kwargs: Mapping[str, Any] = None,
        central_agent: bool = None, shared_observations: List[str] = None, active_observations: Union[List[str], List[List[str]]] = None,
        inactive_observations: Union[List[str], List[List[str]]] = None, active_actions: Union[List[str], List[List[str]]] = None,
        inactive_actions: Union[List[str], List[List[str]]] = None, simulate_power_outage: bool = None, solar_generation: bool = None, random_seed: int = None, **kwargs: Any
    ):
        self.schema = schema
        self.__rewards = None
        self.buildings = []
<<<<<<< HEAD
        self.random_seed = self.schema['random_seed'] if random_seed is None else random_seed
        root_directory, buildings, electric_vehicles, episode_time_steps, rolling_episode_split, random_episode_split, \
=======
        self.random_seed = self.schema.get('random_seed', None) if random_seed is None else random_seed
        root_directory, buildings, episode_time_steps, rolling_episode_split, random_episode_split, \
>>>>>>> eb6e2e6d
            seconds_per_time_step, reward_function, central_agent, shared_observations, episode_tracker = self._load(
                deepcopy(self.schema),
                root_directory=root_directory,
                buildings=buildings,
                electric_vehicles=electric_vehicles,
                simulation_start_time_step=simulation_start_time_step,
                simulation_end_time_step=simulation_end_time_step,
                episode_time_steps=episode_time_steps,
                rolling_episode_split=rolling_episode_split,
                random_episode=random_episode_split,
                seconds_per_time_step=seconds_per_time_step,
                reward_function=reward_function,
                reward_function_kwargs=reward_function_kwargs,
                central_agent=central_agent,
                shared_observations=shared_observations,
                active_observations=active_observations,
                inactive_observations=inactive_observations,
                active_actions=active_actions,
                inactive_actions=inactive_actions,
                simulate_power_outage=simulate_power_outage,
                solar_generation=solar_generation,
                random_seed=self.random_seed,
            )
        self.root_directory = root_directory
        self.buildings = buildings
        self.electric_vehicles = electric_vehicles

        # now call super class initialization and set episode tracker now that buildings are set
        super().__init__(seconds_per_time_step=seconds_per_time_step, random_seed=self.random_seed, episode_tracker=episode_tracker)

        # set other class variables
        self.episode_time_steps = episode_time_steps
        self.rolling_episode_split = rolling_episode_split
        self.random_episode_split = random_episode_split
        self.central_agent = central_agent
        self.shared_observations = shared_observations

        # set reward function
        self.reward_function = reward_function

        # reset environment and initializes episode time steps
        self.reset()

        # reset episode tracker to start after initializing episode time steps during reset
        self.episode_tracker.reset_episode_index()

        # set reward metadata
        self.reward_function.env_metadata = self.get_metadata()

        # reward history tracker
        self.__episode_rewards = []

    @property
    def schema(self) -> Mapping[str, Any]:
        """`dict` object of CityLearn schema."""

        return self.__schema

    @property
    def root_directory(self) -> Union[str, Path]:
        """Absolute path to directory that contains the data files including the schema."""

        return self.__root_directory

    @property
    def buildings(self) -> List[Building]:
        """Buildings in CityLearn environment."""

        return self.__buildings

    @property
    def electric_vehicles(self) -> List[ElectricVehicle]:
        """Electric Vehicles in CityLearn environment."""

        return self.__electric_vehicles

    @property
    def time_steps(self) -> int:
        """Number of time steps in current episode split."""

        return self.episode_tracker.episode_time_steps

    @property
    def episode_time_steps(self) -> Union[int, List[Tuple[int, int]]]:
        """If type is `int`, it is the number of time steps in an episode. If type is `List[Tuple[int, int]]]` is provided, it is a list of 
        episode start and end time steps between `simulation_start_time_step` and `simulation_end_time_step`. Defaults to (`simulation_end_time_step` 
        - `simulation_start_time_step`) + 1. Will ignore `rolling_episode_split` if `episode_splits` is of type `List[Tuple[int, int]]]`."""

        return self.__episode_time_steps

    @property
    def rolling_episode_split(self) -> bool:
        """True if episode sequences are split such that each time step is a candidate for `episode_start_time_step` otherwise, 
        False to split episodes in steps of `episode_time_steps`."""

        return self.__rolling_episode_split

    @property
    def random_episode_split(self) -> bool:
        """True if episode splits are to be selected at random during training otherwise, False to select sequentially."""

        return self.__random_episode_split

    @property
    def episode(self) -> int:
        """Current episode index."""

        return self.episode_tracker.episode

    @property
    def reward_function(self) -> RewardFunction:
        """Reward function class instance."""

        return self.__reward_function

    @property
    def rewards(self) -> List[List[float]]:
        """Reward time series"""

        return self.__rewards

    @property
    def episode_rewards(self) -> List[Mapping[str, Union[float, List[float]]]]:
        """Reward summary statistics for elapsed episodes."""

        return self.__episode_rewards

    @property
    def central_agent(self) -> bool:
        """Expect 1 central agent to control all buildings."""

        return self.__central_agent

    @property
    def shared_observations(self) -> List[str]:
        """Names of common observations across all buildings i.e. observations that have the same value irrespective of the building."""

        return self.__shared_observations

    @property
    def terminated(self) -> bool:
        """Check if simulation has reached completion."""

        return self.time_step == self.time_steps - 1

    @property
    def truncated(self) -> bool:
        """Check if episode truncates due to a time limit or a reason that is not defined as part of the task MDP."""

        return False

    @property
    def observation_space(self) -> List[spaces.Box]:
        """Controller(s) observation spaces.

        Returns
        -------
        observation_space : List[spaces.Box]
            List of agent(s) observation spaces.
        
        Notes
        -----
        If `central_agent` is True, a list of 1 `spaces.Box` object is returned that contains all buildings' limits with the limits in the same order as `buildings`. 
        The `shared_observations` limits are only included in the first building's limits. If `central_agent` is False, a list of `space.Box` objects as
        many as `buildings` is returned in the same order as `buildings`.
        """

        if self.central_agent:
            low_limit = []
            high_limit = []
            shared_observations = []

            for i, b in enumerate(self.buildings):
                for l, h, s in zip(b.observation_space.low, b.observation_space.high, b.active_observations):
                    if i == 0 or s not in self.shared_observations or s not in shared_observations:
                        low_limit.append(l)
                        high_limit.append(h)

                    else:
                        pass

                    if s in self.shared_observations and s not in shared_observations:
                        shared_observations.append(s)

                    else:
                        pass

            observation_space = [spaces.Box(low=np.array(low_limit), high=np.array(high_limit), dtype=np.float32)]

        else:
            observation_space = [b.observation_space for b in self.buildings]

        return observation_space

    @property
    def action_space(self) -> List[spaces.Box]:
        """Controller(s) action spaces.

        Returns
        -------
        action_space : List[spaces.Box]
            List of agent(s) action spaces.
        
        Notes
        -----
        If `central_agent` is True, a list of 1 `spaces.Box` object is returned that contains all buildings' limits with the limits in the same order as `buildings`. 
        If `central_agent` is False, a list of `space.Box` objects as many as `buildings` is returned in the same order as `buildings`.
        """

        if self.central_agent:
            low_limit = [v for b in self.buildings for v in b.action_space.low]
            high_limit = [v for b in self.buildings for v in b.action_space.high]
            action_space = [spaces.Box(low=np.array(low_limit), high=np.array(high_limit), dtype=np.float32)]
        else:
            action_space = [b.action_space for b in self.buildings]

        return action_space

    @property
    def observations(self) -> List[List[float]]:
        """Observations at current time step.
        
        Notes
        -----
        If `central_agent` is True, a list of 1 sublist containing all building observation values is returned in the same order as `buildings`. 
        The `shared_observations` values are only included in the first building's observation values. If `central_agent` is False, a list of sublists 
        is returned where each sublist is a list of 1 building's observation values and the sublist in the same order as `buildings`.
        """

        if self.central_agent:
            observations = []
            shared_observations = []

            for i, b in enumerate(self.buildings):
                for k, v in b.observations(normalize=False, periodic_normalization=False, check_limits=True).items():
                    if i == 0 or k not in self.shared_observations or k not in shared_observations:
                        observations.append(v)

                    else:
                        pass

                    if k in self.shared_observations and k not in shared_observations:
                        shared_observations.append(k)

                    else:
                        pass

            observations = [observations]

        else:
            observations = [list(b.observations(normalize=False, periodic_normalization=False, check_limits=True).values()) for b in self.buildings]

        return observations

    @property
    def observation_names(self) -> List[List[str]]:
        """Names of returned observations.

        Notes
        -----
        If `central_agent` is True, a list of 1 sublist containing all building observation names is returned in the same order as `buildings`. 
        The `shared_observations` names are only included in the first building's observation names. If `central_agent` is False, a list of sublists 
        is returned where each sublist is a list of 1 building's observation names and the sublist in the same order as `buildings`.
        """

        if self.central_agent:
            observation_names = []

            for i, b in enumerate(self.buildings):
                for k, _ in b.observations(normalize=False, periodic_normalization=False).items():
                    if i == 0 or k not in self.shared_observations or k not in observation_names:
                        observation_names.append(k)

                    else:
                        pass

            observation_names = [observation_names]

        else:
            observation_names = [list(b.observations().keys()) for b in self.buildings]

        return observation_names

    @property
    def action_names(self) -> List[List[str]]:
        """Names of received actions.

        Notes
        -----
        If `central_agent` is True, a list of 1 sublist containing all building action names is returned in the same order as `buildings`. 
        If `central_agent` is False, a list of sublists is returned where each sublist is a list of 1 building's action names and the sublist 
        in the same order as `buildings`.
        """

        if self.central_agent:
            action_names = []

            for b in self.buildings:
                action_names += b.active_actions

            action_names = [action_names]

        else:
            action_names = [b.active_actions for b in self.buildings]

        return action_names

    @property
    def net_electricity_consumption_emission_without_storage_and_partial_load_and_pv(self) -> np.ndarray:
        """Summed `Building.net_electricity_consumption_emission_without_storage_and_partial_load_and_pv` time series, in [kg_co2]."""

        return pd.DataFrame([
            b.net_electricity_consumption_emission_without_storage_and_partial_load_and_pv
            if isinstance(b, DynamicsBuilding) else b.net_electricity_consumption_emission_without_storage_and_pv
                    for b in self.buildings
        ]).sum(axis = 0, min_count = 1).to_numpy()

    @property
    def net_electricity_consumption_cost_without_storage_and_partial_load_and_pv(self) -> np.ndarray:
        """Summed `Building.net_electricity_consumption_cost_without_storage_and_partial_load_and_pv` time series, in [$]."""

        return pd.DataFrame([
            b.net_electricity_consumption_cost_without_storage_and_partial_load_and_pv
                if isinstance(b, DynamicsBuilding) else b.net_electricity_consumption_cost_without_storage_and_pv
                    for b in self.buildings
        ]).sum(axis = 0, min_count = 1).to_numpy()

    @property
    def net_electricity_consumption_without_storage_and_partial_load_and_pv(self) -> np.ndarray:
        """Summed `Building.net_electricity_consumption_without_storage_and_partial_load_and_pv` time series, in [kWh]."""

        return pd.DataFrame([
            b.net_electricity_consumption_without_storage_and_partial_load_and_pv
                if isinstance(b, DynamicsBuilding) else b.net_electricity_consumption_without_storage_and_pv
                    for b in self.buildings
        ]).sum(axis = 0, min_count = 1).to_numpy()


    @property
    def net_electricity_consumption_emission_without_storage_and_partial_load(self) -> np.ndarray:
        """Summed `Building.net_electricity_consumption_emission_without_storage_and_partial_load` time series, in [kg_co2]."""

        return pd.DataFrame([
            b.net_electricity_consumption_emission_without_storage_and_partial_load
            if isinstance(b, DynamicsBuilding) else b.net_electricity_consumption_emission_without_storage
                for b in self.buildings
        ]).sum(axis = 0, min_count = 1).to_numpy()

    @property
    def net_electricity_consumption_cost_without_storage_and_partial_load(self) -> np.ndarray:
        """Summed `Building.net_electricity_consumption_cost_without_storage_and_partial_load` time series, in [$]."""

        return pd.DataFrame([
            b.net_electricity_consumption_cost_without_storage_and_partial_load
            if isinstance(b, DynamicsBuilding) else b.net_electricity_consumption_cost_without_storage
                for b in self.buildings
        ]).sum(axis = 0, min_count = 1).to_numpy()

    @property
    def net_electricity_consumption_without_storage_and_partial_load(self) -> np.ndarray:
        """Summed `Building.net_electricity_consumption_without_storage_and_partial_load` time series, in [kWh]."""

        return pd.DataFrame([
            b.net_electricity_consumption_without_storage_and_partial_load
            if isinstance(b, DynamicsBuilding) else b.net_electricity_consumption_without_storage
                for b in self.buildings
        ]).sum(axis = 0, min_count = 1).to_numpy()

    @property
    def net_electricity_consumption_emission_without_storage_and_pv(self) -> np.ndarray:
        """Summed `Building.net_electricity_consumption_emission_without_storage_and_pv` time series, in [kg_co2]."""

        return pd.DataFrame([
            b.net_electricity_consumption_emission_without_storage_and_pv
                for b in self.buildings
        ]).sum(axis = 0, min_count = 1).to_numpy()

    @property
    def net_electricity_consumption_cost_without_storage_and_pv(self) -> np.ndarray:
        """Summed `Building.net_electricity_consumption_cost_without_storage_and_pv` time series, in [$]."""

        return pd.DataFrame([
            b.net_electricity_consumption_cost_without_storage_and_pv
                for b in self.buildings
        ]).sum(axis = 0, min_count = 1).to_numpy()

    @property
    def net_electricity_consumption_without_storage_and_pv(self) -> np.ndarray:
        """Summed `Building.net_electricity_consumption_without_storage_and_pv` time series, in [kWh]."""

        return pd.DataFrame([
            b.net_electricity_consumption_without_storage_and_pv
                for b in self.buildings
        ]).sum(axis = 0, min_count = 1).to_numpy()


    @property
    def net_electricity_consumption_emission_without_storage(self) -> np.ndarray:
        """Summed `Building.net_electricity_consumption_emission_without_storage` time series, in [kg_co2]."""

        return pd.DataFrame([
            b.net_electricity_consumption_emission_without_storage
                for b in self.buildings
        ]).sum(axis = 0, min_count = 1).to_numpy()

    @property
    def net_electricity_consumption_cost_without_storage(self) -> np.ndarray:
        """Summed `Building.net_electricity_consumption_cost_without_storage` time series, in [$]."""

        return pd.DataFrame([
            b.net_electricity_consumption_cost_without_storage
                for b in self.buildings
        ]).sum(axis = 0, min_count = 1).to_numpy()

    @property
    def net_electricity_consumption_without_storage(self) -> np.ndarray:
        """Summed `Building.net_electricity_consumption_without_storage` time series, in [kWh]."""

        return pd.DataFrame([
            b.net_electricity_consumption_without_storage
                for b in self.buildings
        ]).sum(axis = 0, min_count = 1).to_numpy()

    @property
    def net_electricity_consumption_emission_without_storage(self) -> np.ndarray:
        """Summed `Building.net_electricity_consumption_emission_without_storage` time series, in [kg_co2]."""

        return pd.DataFrame([
            b.net_electricity_consumption_emission_without_storage
                for b in self.buildings
        ]).sum(axis = 0, min_count = 1).tolist()

    @property
    def net_electricity_consumption_cost_without_storage(self) -> np.ndarray:
        """Summed `Building.net_electricity_consumption_cost_without_storage` time series, in [$]."""

        return pd.DataFrame([
            b.net_electricity_consumption_cost_without_storage
                for b in self.buildings
        ]).sum(axis = 0, min_count = 1).to_numpy()

    @property
    def net_electricity_consumption_without_storage(self) -> np.ndarray:
        """Summed `Building.net_electricity_consumption_without_storage` time series, in [kWh]."""

        return pd.DataFrame([
            b.net_electricity_consumption_without_storage
                for b in self.buildings
        ]).sum(axis = 0, min_count = 1).to_numpy()

    @property
    def net_electricity_consumption_emission(self) -> List[float]:
        """Summed `Building.net_electricity_consumption_emission` time series, in [kg_co2]."""

        return self.__net_electricity_consumption_emission

    @property
    def net_electricity_consumption_cost(self) -> List[float]:
        """Summed `Building.net_electricity_consumption_cost` time series, in [$]."""

        return self.__net_electricity_consumption_cost

    @property
    def net_electricity_consumption(self) -> List[float]:
        """Summed `Building.net_electricity_consumption` time series, in [kWh]."""

        return self.__net_electricity_consumption

    @property
    def cooling_electricity_consumption(self) -> np.ndarray:
        """Summed `Building.cooling_electricity_consumption` time series, in [kWh]."""

        return pd.DataFrame([b.cooling_electricity_consumption for b in self.buildings]).sum(axis = 0, min_count = 1).to_numpy()

    @property
    def heating_electricity_consumption(self) -> np.ndarray:
        """Summed `Building.heating_electricity_consumption` time series, in [kWh]."""

        return pd.DataFrame([b.heating_electricity_consumption for b in self.buildings]).sum(axis = 0, min_count = 1).to_numpy()

    @property
    def dhw_electricity_consumption(self) -> np.ndarray:
        """Summed `Building.dhw_electricity_consumption` time series, in [kWh]."""

        return pd.DataFrame([b.dhw_electricity_consumption for b in self.buildings]).sum(axis = 0, min_count = 1).to_numpy()

    @property
    def cooling_storage_electricity_consumption(self) -> np.ndarray:
        """Summed `Building.cooling_storage_electricity_consumption` time series, in [kWh]."""

        return pd.DataFrame([b.cooling_storage_electricity_consumption for b in self.buildings]).sum(axis = 0, min_count = 1).to_numpy()

    @property
    def heating_storage_electricity_consumption(self) -> np.ndarray:
        """Summed `Building.heating_storage_electricity_consumption` time series, in [kWh]."""

        return pd.DataFrame([b.heating_storage_electricity_consumption for b in self.buildings]).sum(axis = 0, min_count = 1).to_numpy()

    @property
    def dhw_storage_electricity_consumption(self) -> np.ndarray:
        """Summed `Building.dhw_storage_electricity_consumption` time series, in [kWh]."""

        return pd.DataFrame([b.dhw_storage_electricity_consumption for b in self.buildings]).sum(axis = 0, min_count = 1).to_numpy()

    @property
    def electrical_storage_electricity_consumption(self) -> np.ndarray:
        """Summed `Building.electrical_storage_electricity_consumption` time series, in [kWh]."""

        return pd.DataFrame([b.electrical_storage_electricity_consumption for b in self.buildings]).sum(axis = 0, min_count = 1).to_numpy()

    @property
    def energy_from_cooling_device_to_cooling_storage(self) -> np.ndarray:
        """Summed `Building.energy_from_cooling_device_to_cooling_storage` time series, in [kWh]."""

        return pd.DataFrame([b.energy_from_cooling_device_to_cooling_storage for b in self.buildings]).sum(axis = 0, min_count = 1).to_numpy()

    @property
    def energy_from_heating_device_to_heating_storage(self) -> np.ndarray:
        """Summed `Building.energy_from_heating_device_to_heating_storage` time series, in [kWh]."""

        return pd.DataFrame([b.energy_from_heating_device_to_heating_storage for b in self.buildings]).sum(axis = 0, min_count = 1).to_numpy()

    @property
    def energy_from_dhw_device_to_dhw_storage(self) -> np.ndarray:
        """Summed `Building.energy_from_dhw_device_to_dhw_storage` time series, in [kWh]."""

        return pd.DataFrame([b.energy_from_dhw_device_to_dhw_storage for b in self.buildings]).sum(axis = 0, min_count = 1).to_numpy()

    @property
    def energy_to_electrical_storage(self) -> np.ndarray:
        """Summed `Building.energy_to_electrical_storage` time series, in [kWh]."""

        return pd.DataFrame([b.energy_to_electrical_storage for b in self.buildings]).sum(axis = 0, min_count = 1).to_numpy()

    @property
    def energy_from_cooling_device(self) -> np.ndarray:
        """Summed `Building.energy_from_cooling_device` time series, in [kWh]."""

        return pd.DataFrame([b.energy_from_cooling_device for b in self.buildings]).sum(axis = 0, min_count = 1).to_numpy()

    @property
    def energy_from_heating_device(self) -> np.ndarray:
        """Summed `Building.energy_from_heating_device` time series, in [kWh]."""

        return pd.DataFrame([b.energy_from_heating_device for b in self.buildings]).sum(axis = 0, min_count = 1).to_numpy()

    @property
    def energy_from_dhw_device(self) -> np.ndarray:
        """Summed `Building.energy_from_dhw_device` time series, in [kWh]."""

        return pd.DataFrame([b.energy_from_dhw_device for b in self.buildings]).sum(axis = 0, min_count = 1).to_numpy()

    @property
    def energy_to_non_shiftable_load(self) -> np.ndarray:
        """Summed `Building.energy_to_non_shiftable_load` time series, in [kWh]."""

        return pd.DataFrame([b.energy_to_non_shiftable_load for b in self.buildings]).sum(axis = 0, min_count = 1).to_numpy()

    @property
    def energy_from_cooling_storage(self) -> np.ndarray:
        """Summed `Building.energy_from_cooling_storage` time series, in [kWh]."""

        return pd.DataFrame([b.energy_from_cooling_storage for b in self.buildings]).sum(axis = 0, min_count = 1).to_numpy()

    @property
    def energy_from_heating_storage(self) -> np.ndarray:
        """Summed `Building.energy_from_heating_storage` time series, in [kWh]."""

        return pd.DataFrame([b.energy_from_heating_storage for b in self.buildings]).sum(axis = 0, min_count = 1).to_numpy()

    @property
    def energy_from_dhw_storage(self) -> np.ndarray:
        """Summed `Building.energy_from_dhw_storage` time series, in [kWh]."""

        return pd.DataFrame([b.energy_from_dhw_storage for b in self.buildings]).sum(axis = 0, min_count = 1).to_numpy()

    @property
    def energy_from_electrical_storage(self) -> np.ndarray:
        """Summed `Building.energy_from_electrical_storage` time series, in [kWh]."""

        return pd.DataFrame([b.energy_from_electrical_storage for b in self.buildings]).sum(axis = 0, min_count = 1).to_numpy()

    @property
    def cooling_demand(self) -> np.ndarray:
        """Summed `Building.cooling_demand`, in [kWh]."""

        return pd.DataFrame([b.cooling_demand for b in self.buildings]).sum(axis = 0, min_count = 1).to_numpy()

    @property
    def heating_demand(self) -> np.ndarray:
        """Summed `Building.heating_demand`, in [kWh]."""

        return pd.DataFrame([b.heating_demand for b in self.buildings]).sum(axis = 0, min_count = 1).to_numpy()

    @property
    def dhw_demand(self) -> np.ndarray:
        """Summed `Building.dhw_demand`, in [kWh]."""

        return pd.DataFrame([b.dhw_demand for b in self.buildings]).sum(axis = 0, min_count = 1).to_numpy()

    @property
    def non_shiftable_load(self) -> np.ndarray:
        """Summed `Building.non_shiftable_load`, in [kWh]."""

        return pd.DataFrame([b.non_shiftable_load for b in self.buildings]).sum(axis = 0, min_count = 1).to_numpy()

    @property
    def solar_generation(self) -> np.ndarray:
        """Summed `Building.solar_generation, in [kWh]`."""

        return pd.DataFrame([b.solar_generation for b in self.buildings]).sum(axis = 0, min_count = 1).to_numpy()

    @property
    def power_outage(self) -> np.ndarray:
        """Time series of number of buildings experiencing power outage."""

        return pd.DataFrame([b.power_outage_signal for b in self.buildings]).sum(axis = 0, min_count = 1).to_numpy()[:self.time_step + 1]

    @schema.setter
    def schema(self, schema: Union[str, Path, Mapping[str, Any]]):
        if isinstance(schema, (str, Path)) and os.path.isfile(schema):
            schema_filepath = Path(schema) if isinstance(schema, str) else schema
            schema = read_json(schema)
            schema['root_directory'] = os.path.split(schema_filepath.absolute())[0] if schema['root_directory'] is None\
                else schema['root_directory']
        
        elif isinstance(schema, str) and schema in DataSet.get_names():
            schema = DataSet.get_schema(schema)
            schema['root_directory'] = '' if schema['root_directory'] is None else schema['root_directory']
        
        elif isinstance(schema, dict):
            schema = deepcopy(schema)
            schema['root_directory'] = '' if schema['root_directory'] is None else schema['root_directory']
        
        else:
            raise UnknownSchemaError()
        
        self.__schema = schema

    @root_directory.setter
    def root_directory(self, root_directory: Union[str, Path]):
        self.__root_directory = root_directory

    @buildings.setter
    def buildings(self, buildings: List[Building]):
        self.__buildings = buildings

    @electric_vehicles.setter
    def electric_vehicles(self, electric_vehicles: List[ElectricVehicle]):
        self.__electric_vehicles = electric_vehicles

    @Environment.episode_tracker.setter
    def episode_tracker(self, episode_tracker: EpisodeTracker):
        Environment.episode_tracker.fset(self, episode_tracker)

        for b in self.buildings:
            b.episode_tracker = self.episode_tracker

    @episode_time_steps.setter
    def episode_time_steps(self, episode_time_steps: Union[int, List[Tuple[int, int]]]):
        self.__episode_time_steps = self.episode_tracker.simulation_time_steps if episode_time_steps is None else episode_time_steps

    @rolling_episode_split.setter
    def rolling_episode_split(self, rolling_episode_split: bool):
        self.__rolling_episode_split = False if rolling_episode_split is None else rolling_episode_split

    @random_episode_split.setter
    def random_episode_split(self, random_episode_split: bool):
        self.__random_episode_split = False if random_episode_split is None else random_episode_split

    @reward_function.setter
    def reward_function(self, reward_function: RewardFunction):
        self.__reward_function = reward_function

    @central_agent.setter
    def central_agent(self, central_agent: bool):
        self.__central_agent = central_agent

    @shared_observations.setter
    def shared_observations(self, shared_observations: List[str]):
        self.__shared_observations = self.get_default_shared_observations() if shared_observations is None else shared_observations

    @Environment.random_seed.setter
    def random_seed(self, seed: int):
        Environment.random_seed.fset(self, seed)

        for b in self.buildings:
            b.random_seed = self.random_seed

    def get_metadata(self) -> Mapping[str, Any]:
        return {
            **super().get_metadata(),
            'reward_function': self.reward_function.__class__.__name__,
            'central_agent': self.central_agent,
            'shared_observations': self.shared_observations,
            'buildings': [b.get_metadata() for b in self.buildings],
        }

    @staticmethod
    def get_default_shared_observations() -> List[str]:
        """Names of default common observations across all buildings i.e. observations that have the same value irrespective of the building.
        
        Notes
        -----
        May be used to assigned :attr:`shared_observations` value during `CityLearnEnv` object initialization.
        """

        return [
            'month', 'day_type', 'hour', 'daylight_savings_status',
            'outdoor_dry_bulb_temperature', 'outdoor_dry_bulb_temperature_predicted_1',
            'outdoor_dry_bulb_temperature_predicted_2', 'outdoor_dry_bulb_temperature_predicted_3',
            'outdoor_relative_humidity', 'outdoor_relative_humidity_predicted_1',
            'outdoor_relative_humidity_predicted_2', 'outdoor_relative_humidity_predicted_3',
            'diffuse_solar_irradiance', 'diffuse_solar_irradiance_predicted_1',
            'diffuse_solar_irradiance_predicted_2', 'diffuse_solar_irradiance_predicted_3',
            'direct_solar_irradiance', 'direct_solar_irradiance_predicted_1',
            'direct_solar_irradiance_predicted_2', 'direct_solar_irradiance_predicted_3',
            'carbon_intensity', 'electricity_pricing', 'electricity_pricing_predicted_1',
            'electricity_pricing_predicted_2', 'electricity_pricing_predicted_3',
        ]


    def step(self, actions: List[List[float]]) -> Tuple[List[List[float]], List[float], bool, bool, dict]:
        """Advance to next time step then apply actions to `buildings` and update variables.
        
        Parameters
        ----------
        actions: List[List[float]]
            Fractions of `buildings` storage devices' capacities to charge/discharge by. 
            If `central_agent` is True, `actions` parameter should be a list of 1 list containing all buildings' actions and follows
            the ordering of buildings in `buildings`. If `central_agent` is False, `actions` parameter should be a list of sublists
            where each sublists contains the actions for each building in `buildings`  and follows the ordering of buildings in `buildings`.

        Returns
        -------
        observations: List[List[float]]
            :attr:`observations` current value.
        reward: List[float] 
            :meth:`get_reward` current value.
        terminated: bool 
            A boolean value for if the episode has ended, in which case further :meth:`step` calls will return undefined results.
            A done signal may be emitted for different reasons: Maybe the task underlying the environment was solved successfully,
            a certain timelimit was exceeded, or the physics simulation has entered an invalid observation.
        truncated: bool
            A boolean value for if episode truncates due to a time limit or a reason that is not defined as part of the task MDP.
            Will always return False in this base class.
        info: dict
            A dictionary that may contain additional information regarding the reason for a `terminated` signal.
            `info` contains auxiliary diagnostic information (helpful for debugging, learning, and logging).
            Override :meth"`get_info` to get custom key-value pairs in `info`.
        """

        self.next_time_step()
        actions = self._parse_actions(actions)

        for building, building_actions in zip(self.buildings, actions):
            building.apply_actions(**building_actions)

        self.update_variables()

        # NOTE:
        # This call to retrieve each building's observation dictionary is an expensive call especially since the observations 
        # are retrieved again to send to agent but the observations in dict form is needed for the reward function to easily
        # extract building-level values. Can't think of a better way to handle this without giving the reward direct access to
        # env, which is not the best design for competition integrity sake. Will revisit the building.observations() function
        # to see how it can be optimized.
        reward_observations = [b.observations(include_all=True, normalize=False, periodic_normalization=False) for b in self.buildings]
        reward = self.reward_function.calculate(observations=reward_observations)
        self.__rewards.append(reward)

        # store episode reward summary
        if self.terminated:
            rewards = np.array(self.__rewards[1:], dtype='float32')
            self.__episode_rewards.append({
                'min': rewards.min(axis=0).tolist(),
                'max': rewards.max(axis=0).tolist(),
                'sum': rewards.sum(axis=0).tolist(),
                'mean': rewards.mean(axis=0).tolist()
            })

        else:
            pass

        return self.observations, reward, self.terminated, self.truncated, self.get_info()

    def get_info(self) -> Mapping[Any, Any]:
        """Other information to return from the `citylearn.CityLearnEnv.step` function."""

        return {}

    def _parse_actions(self, actions: List[List[float]]) -> List[Mapping[str, float]]:
        """Return mapping of action name to action value for each building."""

        actions = list(actions)
        building_actions = []

        if self.central_agent:
            actions = actions[0]
            number_of_actions = len(actions)
            expected_number_of_actions = self.action_space[0].shape[0]
            assert number_of_actions == expected_number_of_actions,\
                f'Expected {expected_number_of_actions} actions but {number_of_actions} were parsed to env.step.'

            for building in self.buildings:
                size = building.action_space.shape[0]
                building_actions.append(actions[0:size])
                actions = actions[size:]

        else:
            building_actions = [list(a) for a in actions]

        # check that appropriate number of building actions have been provided
        for b, a in zip(self.buildings, building_actions):
            number_of_actions = len(a)
            expected_number_of_actions = b.action_space.shape[0]
            assert number_of_actions == expected_number_of_actions,\
                f'Expected {expected_number_of_actions} for {b.name} but {number_of_actions} actions were provided.'

        active_actions = [[k for k, v in b.action_metadata.items() if v] for b in self.buildings]

        # Create a list of dictionaries for actions including EV-specific actions
        parsed_actions = []
        for i, building in enumerate(self.buildings):
            action_dict = {}
            electric_vehicle_actions = {}

            # Populate the action_dict with regular actions
            for k, action in zip(active_actions[i], building_actions[i]):
                if 'electric_vehicle_storage' in k:
                    # Collect EV actions separately
                    charger_id = k.split('_')[
                        -1]  # Assuming the key format contains charger ID, e.g., 'electric_vehicle_storage_1'
                    electric_vehicle_actions[charger_id] = action
                else:
                    action_dict[f'{k}_action'] = action

            # Add EV actions to the action_dict if they exist
            if electric_vehicle_actions:
                action_dict['electric_vehicle_storage_actions'] = electric_vehicle_actions

            # Fill missing actions with default NaN
            for k in building.action_metadata:
                if f'{k}_action' not in action_dict and 'electric_vehicle_storage' not in k:
                    action_dict[f'{k}_action'] = np.nan

            parsed_actions.append(action_dict)

        return actions

    def evaluate_citylearn_challenge(self) -> Mapping[str, Mapping[str, Union[str, float]]]:
        """Evalation function for The CityLearn Challenge 2023.
        
        Returns
        -------
        evaluation: Mapping[str, Mapping[str, Union[str, float]]]
            Mapping of internal CityLearn evaluation KPIs to their display name, weight and value. 
        """

        evaluation = {
            'carbon_emissions_total': {'display_name': 'Carbon emissions', 'weight': 0.10},
            'discomfort_proportion': {'display_name': 'Unmet hours', 'weight': 0.30},
            'ramping_average': {'display_name': 'Ramping', 'weight': 0.075},
            'daily_one_minus_load_factor_average': {'display_name': 'Load factor', 'weight': 0.075},
            'daily_peak_average': {'display_name': 'Daily peak', 'weight': 0.075},
            'all_time_peak_average': {'display_name': 'All-time peak', 'weight': 0.075},
            'one_minus_thermal_resilience_proportion': {'display_name': 'Thermal resilience', 'weight': 0.15},
            'power_outage_normalized_unserved_energy_total': {'display_name': 'Unserved energy', 'weight': 0.15},
        }
        data = self.evaluate(
            control_condition=EvaluationCondition.WITH_STORAGE_AND_PARTIAL_LOAD_AND_PV,
            baseline_condition=EvaluationCondition.WITHOUT_STORAGE_AND_PARTIAL_LOAD_BUT_WITH_PV,
            comfort_band=1.0,
        )
        data = data[data['level']=='district'].set_index('cost_function').to_dict('index')
        evaluation = {k: {**v, 'value': data[k]['value']} for k, v in evaluation.items()}
        weight_sum = np.nansum([v['weight'] for _, v in evaluation.items()], dtype='float32')
        assert abs(weight_sum - 1.0) < TOLERANCE, f'weights must sum up to 1.0 but currently sum up to {weight_sum}'
        weighted_values = [v['weight']*v['value'] for _, v in evaluation.items()]
        value_sum = np.nansum(weighted_values, dtype='float32')
        evaluation['average_score'] = {
            'display_name': 'Score',
            'weight': None,
            'value': value_sum/weight_sum
        }

        return evaluation

    def evaluate(self, control_condition: EvaluationCondition = None, baseline_condition: EvaluationCondition = None, comfort_band: float = None) -> pd.DataFrame:
        r"""Evaluate cost functions at current time step.

        Calculates and returns building-level and district-level cost functions normalized w.r.t. the no control scenario.

        Parameters
        ----------
        control_condition: EvaluationCondition, default: :code:`EvaluationCondition.WITH_STORAGE_AND_PARTIAL_LOAD_AND_PV`
            Condition for net electricity consumption, cost and emission to use in calculating cost functions for the control/flexible scenario.
        baseline_condition: EvaluationCondition, default: :code:`EvaluationCondition.WITHOUT_STORAGE_AND_PARTIAL_LOAD_BUT_WITH_PV`
            Condition for net electricity consumption, cost and emission to use in calculating cost functions for the baseline scenario 
            that is used to normalize the control_condition scenario.
        comfort_band: float, optional
            Comfort band above dry_bulb_temperature_cooling_set_point and below dry_bulb_temperature_heating_set_point beyond 
            which occupant is assumed to be uncomfortable. Defaults to :py:attr:`citylearn.data.EnergySimulation.DEFUALT_COMFORT_BAND`.
        
        Returns
        -------
        cost_functions: pd.DataFrame
            Cost function summary including the following: electricity consumption, zero net energy, carbon emissions, cost,
            discomfort (total, too cold, too hot, minimum delta, maximum delta, average delta), ramping, 1 - load factor,
            average daily peak and average annual peak.

        Notes
        -----
        The equation for the returned cost function values is :math:`\frac{C_{\textrm{control}}}{C_{\textrm{no control}}}` 
        where :math:`C_{\textrm{control}}` is the value when the agent(s) control the environment and :math:`C_{\textrm{no control}}`
        is the value when none of the storages and partial load cooling and heating devices in the environment are actively controlled.
        """

        # lambda functions to get building or district level properties w.r.t. evaluation condition
        get_net_electricity_consumption = lambda x, c: getattr(x, f'net_electricity_consumption{c.value}')
        get_net_electricity_consumption_cost = lambda x, c: getattr(x, f'net_electricity_consumption_cost{c.value}')
        get_net_electricity_consumption_emission = lambda x, c: getattr(x, f'net_electricity_consumption_emission{c.value}')

        comfort_band = EnergySimulation.DEFUALT_COMFORT_BAND if comfort_band is None else comfort_band
        building_level = []

        for b in self.buildings:
            if isinstance(b, DynamicsBuilding):
                control_condition = EvaluationCondition.WITH_STORAGE_AND_PARTIAL_LOAD_AND_PV if control_condition is None else control_condition
                baseline_condition = EvaluationCondition.WITHOUT_STORAGE_AND_PARTIAL_LOAD_BUT_WITH_PV if baseline_condition is None else baseline_condition

            else:
                control_condition = EvaluationCondition.WITH_STORAGE_AND_PV if control_condition is None else control_condition
                baseline_condition = EvaluationCondition.WITHOUT_STORAGE_BUT_WITH_PV if baseline_condition is None else baseline_condition

            discomfort_kwargs = {
                'indoor_dry_bulb_temperature': b.indoor_dry_bulb_temperature,
                'dry_bulb_temperature_cooling_set_point': b.indoor_dry_bulb_temperature_cooling_set_point,
                'dry_bulb_temperature_heating_set_point': b.indoor_dry_bulb_temperature_heating_set_point,
                'band': b.comfort_band if comfort_band is None else comfort_band,
                'occupant_count': b.occupant_count,
            }
            unmet, cold, hot,\
                cold_minimum_delta, cold_maximum_delta, cold_average_delta,\
                    hot_minimum_delta, hot_maximum_delta, hot_average_delta =\
                        CostFunction.discomfort(**discomfort_kwargs)
            expected_energy = b.cooling_demand + b.heating_demand + b.dhw_demand + b.non_shiftable_load
            served_energy = b.energy_from_cooling_device + b.energy_from_cooling_storage\
                + b.energy_from_heating_device + b.energy_from_heating_storage\
                    + b.energy_from_dhw_device + b.energy_from_dhw_storage\
                        + b.energy_to_non_shiftable_load
            building_level_ = pd.DataFrame([{
                'cost_function': 'electricity_consumption_total',
                'value': CostFunction.electricity_consumption(get_net_electricity_consumption(b, control_condition))[-1]/\
                    CostFunction.electricity_consumption(get_net_electricity_consumption(b, baseline_condition))[-1],
            }, {
                'cost_function': 'zero_net_energy',
                'value': CostFunction.zero_net_energy(get_net_electricity_consumption(b, control_condition))[-1]/\
                    CostFunction.zero_net_energy(get_net_electricity_consumption(b, baseline_condition))[-1],
            }, {
                'cost_function': 'carbon_emissions_total',
                'value': CostFunction.carbon_emissions(get_net_electricity_consumption_emission(b, control_condition))[-1]/\
                    CostFunction.carbon_emissions(get_net_electricity_consumption_emission(b, baseline_condition))[-1]\
                        if sum(b.carbon_intensity.carbon_intensity) != 0 else None,
            }, {
                'cost_function': 'cost_total',
                'value': CostFunction.cost(get_net_electricity_consumption_cost(b, control_condition))[-1]/\
                    CostFunction.cost(get_net_electricity_consumption_cost(b, baseline_condition))[-1]\
                        if sum(b.pricing.electricity_pricing) != 0 else None,
            }, {
                'cost_function': 'discomfort_proportion',
                'value': unmet[-1],
            }, {
                'cost_function': 'discomfort_cold_proportion',
                'value': cold[-1],
            }, {
                'cost_function': 'discomfort_hot_proportion',
                'value': hot[-1],
            }, {
                'cost_function': 'discomfort_cold_delta_minimum',
                'value': cold_minimum_delta[-1],
            }, {
                'cost_function': 'discomfort_cold_delta_maximum',
                'value': cold_maximum_delta[-1],
            }, {
                'cost_function': 'discomfort_cold_delta_average',
                'value': cold_average_delta[-1],
            }, {
                'cost_function': 'discomfort_hot_delta_minimum',
                'value': hot_minimum_delta[-1],
            }, {
                'cost_function': 'discomfort_hot_delta_maximum',
                'value': hot_maximum_delta[-1],
            }, {
                'cost_function': 'discomfort_hot_delta_average',
                'value': hot_average_delta[-1],
            }, {
                'cost_function': 'one_minus_thermal_resilience_proportion',
                'value': CostFunction.one_minus_thermal_resilience(power_outage=b.power_outage_signal, **discomfort_kwargs)[-1],
            }, {
                'cost_function': 'power_outage_normalized_unserved_energy_total',
                'value': CostFunction.normalized_unserved_energy(expected_energy, served_energy, power_outage=b.power_outage_signal)[-1]
            }, {
                'cost_function': 'annual_normalized_unserved_energy_total',
                'value': CostFunction.normalized_unserved_energy(expected_energy, served_energy)[-1]
            }])
            building_level_['name'] = b.name
            building_level.append(building_level_)

        building_level = pd.concat(building_level, ignore_index=True)
        building_level['level'] = 'building'

        ## district level
        # set default evaluation conditions
        control_condition = EvaluationCondition.WITH_STORAGE_AND_PARTIAL_LOAD_AND_PV if control_condition is None else control_condition
        baseline_condition = EvaluationCondition.WITHOUT_STORAGE_AND_PARTIAL_LOAD_BUT_WITH_PV if baseline_condition is None else baseline_condition

        district_level = pd.DataFrame([{
            'cost_function': 'ramping_average',
            'value': CostFunction.ramping(get_net_electricity_consumption(self, control_condition))[-1]/\
                CostFunction.ramping(get_net_electricity_consumption(self, baseline_condition))[-1],
        }, {
            'cost_function': 'daily_one_minus_load_factor_average',
            'value': CostFunction.one_minus_load_factor(get_net_electricity_consumption(self, control_condition), window=24)[-1]/\
                CostFunction.one_minus_load_factor(get_net_electricity_consumption(self, baseline_condition), window=24)[-1],
        },{
            'cost_function': 'monthly_one_minus_load_factor_average',
            'value': CostFunction.one_minus_load_factor(get_net_electricity_consumption(self, control_condition), window=730)[-1]/\
                CostFunction.one_minus_load_factor(get_net_electricity_consumption(self, baseline_condition), window=730)[-1],
        }, {
            'cost_function': 'daily_peak_average',
            'value': CostFunction.peak(get_net_electricity_consumption(self, control_condition), window=24)[-1]/\
                CostFunction.peak(get_net_electricity_consumption(self, baseline_condition), window=24)[-1],
        }, {
            'cost_function': 'all_time_peak_average',
            'value': CostFunction.peak(get_net_electricity_consumption(self, control_condition), window=self.time_steps)[-1]/\
                CostFunction.peak(get_net_electricity_consumption(self, baseline_condition), window=self.time_steps)[-1],
        }])

        district_level = pd.concat([district_level, building_level], ignore_index=True, sort=False)
        district_level = district_level.groupby(['cost_function'])[['value']].mean().reset_index()
        district_level['name'] = 'District'
        district_level['level'] = 'district'
        cost_functions = pd.concat([district_level, building_level], ignore_index=True, sort=False)

        return cost_functions

    def next_time_step(self):
        r"""Advance all buildings to next `time_step`."""

        for building in self.buildings:
            building.next_time_step()

        # Advance electric vehicles to the next time step. This function is used as EVs exist even without being connected to any building (e.g. when they are being used to commute)
        # As such, this function simulates the EV to the next time step. EVs simulation (connection status) is based on the dataset corresponding to each one
        for electric_vehicle in self.electric_vehicles:
            electric_vehicle.next_time_step()

        super().next_time_step()

        #This function is here so that, when the new time step is reached, the first thing to do is plug in/out the EVs according to their individual dataset
        #It basicly associates an EV to a Building.Charger
        self.associate_electric_vehicles_to_chargers()

    def associate_electric_vehicles_to_chargers(self):
        r"""Associate electric_vehicle to its destination charger for observations."""

        for electric_vehicle in self.electric_vehicles:

            charger = electric_vehicle.electric_vehicle_simulation.charger[self.time_step]
            state = electric_vehicle.electric_vehicle_simulation.electric_vehicle_charger_state[self.time_step]

            if charger != "" and charger != "nan":
                for b in self.buildings:
                    if b.electric_vehicle_chargers is not None:
                        for c in b.electric_vehicle_chargers:
                            if c.charger_id == charger:
                                if state == 1:  # ev connected to charger
                                    c.plug_car(electric_vehicle)
                                if state == 2: #EVs can also be associated as incoming to a given charger
                                    c.associate_incoming_car(electric_vehicle)

    def reset(self, seed: int = None, options: Mapping[str, Any] = None) -> Tuple[List[List[float]], dict]:
        r"""Reset `CityLearnEnv` to initial state.

        Parameters
        ----------
        seed: int, optional
            Use to updated :code:`citylearn.CityLearnEnv.random_seed` if value is provided.
        options: Mapping[str, Any], optional
            Use to pass additional data to environment on reset. Not used in this base class
            but included to conform to gymnasium interface.
        
        Returns
        -------
        observations: List[List[float]]
            :attr:`observations`.
        info: dict
            A dictionary that may contain additional information regarding the reason for a `terminated` signal.
            `info` contains auxiliary diagnostic information (helpful for debugging, learning, and logging).
            Override :meth"`get_info` to get custom key-value pairs in `info`.
        """

        # object reset
        super().reset()

        # update seed
        if seed is not None:
            self.random_seed = seed

        else:
            pass

        # update time steps for time series
        self.episode_tracker.next_episode(
            self.episode_time_steps,
            self.rolling_episode_split,
            self.random_episode_split,
            self.random_seed,
        )

        for building in self.buildings:
            building.reset()

        for ev in self.electric_vehicles:
            ev.reset()
        self.associate_electric_vehicles_to_chargers()

        # reset reward function (does nothing by default)
        self.reward_function.reset()

        # variable reset
        self.__rewards = [[]]
        self.__net_electricity_consumption = []
        self.__net_electricity_consumption_cost = []
        self.__net_electricity_consumption_emission = []
        self.update_variables()

        return self.observations, self.get_info()

    def update_variables(self):
        # net electricity consumption
        self.__net_electricity_consumption.append(sum([b.net_electricity_consumption[self.time_step] for b in self.buildings]))

        # net electriciy consumption cost
        self.__net_electricity_consumption_cost.append(sum([b.net_electricity_consumption_cost[self.time_step] for b in self.buildings]))

        # net electriciy consumption emission
        self.__net_electricity_consumption_emission.append(sum([b.net_electricity_consumption_emission[self.time_step] for b in self.buildings]))

    def load_agent(self, agent: Union[str, 'citylearn.agents.base.Agent'] = None, **kwargs) -> Union[Any, 'citylearn.agents.base.Agent']:
        """Return :class:`Agent` or sub class object as defined by the `schema`.

        Parameters
        ----------
        agent: Union[str, 'citylearn.agents.base.Agent], optional
            Agent class or string describing path to agent class, e.g. 'citylearn.agents.base.BaselineAgent'.
            If a value is not provided, defaults to the agent defined in the schema:agent:type.

        **kwargs : dict
            Agent initialization attributes. For most agents e.g. CityLearn and Stable-Baselines3 agents, 
            an intialized :py:attr:`env` must be parsed to the agent :py:meth:`init` function.
        
        Returns
        -------
        agent: Agent
            Initialized agent.
        """

        # set agent class
        if agent is not None:
            agent_type = agent

            if not isinstance(agent_type, str):
                agent_type = [agent_type.__module__] + [agent_type.__name__]
                agent_type = '.'.join(agent_type)

            else:
                pass

        # set agent init attributes
        else:
            agent_type = self.schema['agent']['type']

        if kwargs is not None and len(kwargs) > 0:
            agent_attributes = kwargs

        elif agent is None:
            agent_attributes = self.schema['agent'].get('attributes', {})

        else:
            agent_attributes = None

        agent_module = '.'.join(agent_type.split('.')[0:-1])
        agent_name = agent_type.split('.')[-1]
        agent_constructor = getattr(importlib.import_module(agent_module), agent_name)
        agent = agent_constructor() if agent_attributes is None else agent_constructor(**agent_attributes)

        return agent

<<<<<<< HEAD
    def _load(self, schema: Union[str, Path, Mapping[str, Any]], **kwargs) -> Tuple[Union[Path, str], List[Building], List[ElectricVehicle], Union[int, List[Tuple[int, int]]], bool, bool, float, RewardFunction, bool, List[str], EpisodeTracker]:
=======
    def _load(self, schema: Mapping[str, Any], **kwargs) -> Tuple[Union[Path, str], List[Building], Union[int, List[Tuple[int, int]]], bool, bool, float, RewardFunction, bool, List[str], EpisodeTracker]:
>>>>>>> eb6e2e6d
        """Return `CityLearnEnv` and `Controller` objects as defined by the `schema`.

        Parameters
        ----------
        schema: Mapping[str, Any]
            N:code:`dict` object of a CityLearn schema.
        
        Returns
        -------
        root_directory: Union[Path, str]
            Absolute path to directory that contains the data files including the schema.
        buildings : List[Building]
            Buildings in CityLearn environment.
        electric_vehicles : List[ElectricVehicle]
            Electric Vehicles in CityLearn environment.
        episode_time_steps: Union[int, List[Tuple[int, int]]]
            Number of time steps in an episode. Defaults to (`simulation_end_time_step` - `simulation_start_time_step`) + 1.
        rolling_episode_split: bool
            True if episode sequences are split such that each time step is a candidate for `episode_start_time_step` otherwise, False to split episodes 
            in steps of `episode_time_steps`.
        random_episode_split: bool
            True if episode splits are to be selected at random during training otherwise, False to select sequentially.
        seconds_per_time_step: float
            Number of seconds in 1 `time_step` and must be set to >= 1.
        reward_function : RewardFunction
            Reward function class instance.
        central_agent : bool
            Expect 1 central agent to control all building storage device.
        shared_observations : List[str]
            Names of common observations across all buildings i.e. observations that have the same value irrespective of the building.
        """
<<<<<<< HEAD

        if isinstance(schema, (str, Path)) and os.path.isfile(schema):
            schema_filepath = Path(schema) if isinstance(schema, str) else schema
            schema = read_json(schema)
            schema['root_directory'] = os.path.split(schema_filepath.absolute())[0] if schema['root_directory'] is None\
                else schema['root_directory']

        elif isinstance(schema, str) and schema in DataSet.get_names():
            schema = DataSet.get_schema(schema)
            schema['root_directory'] = '' if schema['root_directory'] is None else schema['root_directory']

        elif isinstance(schema, dict):
            schema = deepcopy(schema)
            schema['root_directory'] = '' if schema['root_directory'] is None else schema['root_directory']

        else:
            raise UnknownSchemaError()
=======
>>>>>>> eb6e2e6d

        schema['root_directory'] = kwargs['root_directory'] if kwargs.get('root_directory') is not None else schema[
            'root_directory']
        schema['random_seed'] = schema.get('random_seed', None) if kwargs.get('random_seed',
                                                                              None) is None else schema.get(
            'random_seed', None)
        schema['central_agent'] = kwargs['central_agent'] if kwargs.get('central_agent') is not None else schema[
            'central_agent']

        #Separated chargers observations to create one for each charger at each building based on active ones at the schema
        schema['chargers_observations_helper'] = {key: value for key, value in schema["observations"].items() if key.startswith("electric_vehicle_")}
        schema['chargers_actions_helper'] = {key: value for key, value in schema["actions"].items() if key.startswith("electric_vehicle_")}
        schema['chargers_shared_observations_helper'] = {key: value for key, value in schema["observations"].items() if
                                        key.startswith("electric_vehicle_") and value.get("shared_in_central_agent", True)}

        schema['observations'] =  {key: value for key, value in schema["observations"].items() if key not in schema['chargers_observations_helper']}
        schema['actions'] = {k: v for k, v in schema['actions'].items() if k not in schema['chargers_actions_helper']}

        # Update shared observations, excluding any keys that start with 'electric_vehicle_'
        schema['shared_observations'] = kwargs['shared_observations'] if kwargs.get('shared_observations') is not None else [
            k for k, v in schema['observations'].items() if
            not k.startswith("electric_vehicle_") and v.get('shared_in_central_agent', False)
        ]

        schema['episode_time_steps'] = kwargs['episode_time_steps'] if kwargs.get('episode_time_steps') is not None else schema.get('episode_time_steps', None)
        schema['rolling_episode_split'] = kwargs['rolling_episode_split'] if kwargs.get('rolling_episode_split') is not None else schema.get('rolling_episode_split', None)
        schema['random_episode_split'] = kwargs['random_episode_split'] if kwargs.get('random_episode_split') is not None else schema.get('random_episode_split', None)
        schema['seconds_per_time_step'] = kwargs['seconds_per_time_step'] if kwargs.get('seconds_per_time_step') is not None else schema['seconds_per_time_step']

        schema['simulation_start_time_step'] = kwargs['simulation_start_time_step'] if kwargs.get('simulation_start_time_step') is not None else\
            schema['simulation_start_time_step']
        schema['simulation_end_time_step'] = kwargs['simulation_end_time_step'] if kwargs.get('simulation_end_time_step') is not None else\
            schema['simulation_end_time_step']
        episode_tracker = EpisodeTracker(schema['simulation_start_time_step'], schema['simulation_end_time_step'])

        # get sizing data to reduce read time
        pv_sizing_data = EnergySimulation.get_pv_sizing_data()
        battery_sizing_data = EnergySimulation.get_battery_sizing_data()

        # get buildings to include
        buildings_to_include = list(schema['buildings'].keys())
        buildings = []

        if kwargs.get('buildings') is not None and len(kwargs['buildings']) > 0:
            if isinstance(kwargs['buildings'][0], Building):
                buildings: List[Building] = kwargs['buildings']

                for b in buildings:
                    b.episode_tracker = episode_tracker

                buildings_to_include = []

            elif isinstance(kwargs['buildings'][0], str):
                buildings_to_include = [b for b in buildings_to_include if b in kwargs['buildings']]

            elif isinstance(kwargs['buildings'][0], int):
                buildings_to_include = [buildings_to_include[i] for i in kwargs['buildings']]

            else:
                raise Exception('Unknown buildings type. Allowed types are citylearn.building.Building, int and str.')

        else:
            buildings_to_include = [b for b in buildings_to_include if schema['buildings'][b]['include']]

        # load buildings
        for i, building_name in enumerate(buildings_to_include):
            buildings.append(
                self._load_building(i, building_name, schema, episode_tracker, pv_sizing_data, battery_sizing_data,**kwargs))

        # Load electric vehicles (if present in the schema)
        electric_vehicles_def = []
        if kwargs.get('electric_vehicles_def') is not None and len(kwargs['electric_vehicles_def']) > 0:
            electric_vehicle_schemas = kwargs['electric_vehicles_def']
        else:
            electric_vehicle_schemas = schema.get('electric_vehicles_def', {})

        for electric_vehicle_name, electric_vehicle_schema in electric_vehicle_schemas.items():
            if electric_vehicle_schema['include']:
                electric_vehicles_def.append(self._load_electric_vehicle(electric_vehicle_name,schema,electric_vehicle_schema,episode_tracker))

        # set reward function
        if kwargs.get('reward_function') is not None:
            reward_function_type = kwargs['reward_function']

            if not isinstance(reward_function_type, str):
                reward_function_type = [reward_function_type.__module__] + [reward_function_type.__name__]
                reward_function_type = '.'.join(reward_function_type)

            else:
                pass

        else:
            reward_function_type = schema['reward_function']['type']

        if kwargs.get('reward_function_kwargs') is not None:
            reward_function_attributes = kwargs['reward_function_kwargs']

        else:
            reward_function_attributes = schema['reward_function'].get('attributes', None)
            reward_function_attributes = {} if reward_function_attributes is None else reward_function_attributes

        reward_function_module = '.'.join(reward_function_type.split('.')[0:-1])
        reward_function_name = reward_function_type.split('.')[-1]
        reward_function_constructor = getattr(importlib.import_module(reward_function_module), reward_function_name)
        reward_function = reward_function_constructor(None, **reward_function_attributes)


        print("FInished loading")

        return (
            schema['root_directory'], buildings, electric_vehicles_def, schema['episode_time_steps'], schema['rolling_episode_split'],
            schema['random_episode_split'],
            schema['seconds_per_time_step'], reward_function, schema['central_agent'], schema['shared_observations'],
            episode_tracker
        )

    def _load_building(self, index: int, building_name: str, schema: dict, episode_tracker: EpisodeTracker,
                       pv_sizing_data: pd.DataFrame, battery_sizing_data: pd.DataFrame, **kwargs) -> Building:
        """Initializes and returns a building model."""

        building_schema = schema['buildings'][building_name]
        building_kwargs = {}

        # data
        energy_simulation = pd.read_csv(
            os.path.join(schema['root_directory'], building_schema['energy_simulation']))
        energy_simulation = EnergySimulation(**energy_simulation.to_dict('list'))
        weather = pd.read_csv(os.path.join(schema['root_directory'], building_schema['weather']))
        weather = Weather(**weather.to_dict('list'))

        if building_schema.get('carbon_intensity', None) is not None:
            carbon_intensity = pd.read_csv(
                os.path.join(schema['root_directory'], building_schema['carbon_intensity']))
            carbon_intensity = CarbonIntensity(**carbon_intensity.to_dict('list'))

        else:
            carbon_intensity = CarbonIntensity(np.zeros(energy_simulation.hour.shape[0], dtype='float32'))

        if building_schema.get('pricing', None) is not None:
            pricing = pd.read_csv(os.path.join(schema['root_directory'], building_schema['pricing']))
            pricing = Pricing(**pricing.to_dict('list'))

        else:
            pricing = Pricing(
                np.zeros(energy_simulation.hour.shape[0], dtype='float32'),
                np.zeros(energy_simulation.hour.shape[0], dtype='float32'),
                np.zeros(energy_simulation.hour.shape[0], dtype='float32'),
                np.zeros(energy_simulation.hour.shape[0], dtype='float32'),
            )

        # observation metadata
        observation_metadata = {k: v['active'] for k, v in schema['observations'].items()}

        if kwargs.get('active_observations') is not None:
            active_observations = kwargs['active_observations']
            active_observations = active_observations[index] if isinstance(active_observations[0],
                                                                           list) else active_observations
            observation_metadata = {k: True if k in active_observations else False for k in observation_metadata}

        else:
            pass

        if kwargs.get('inactive_observations') is not None:
            inactive_observations = kwargs['inactive_observations']
            inactive_observations = inactive_observations[index] if isinstance(inactive_observations[0],
                                                                               list) else inactive_observations

        elif building_schema.get('inactive_observations') is not None:
            inactive_observations = building_schema['inactive_observations']

        else:
            inactive_observations = []

        observation_metadata = {k: False if k in inactive_observations else v for k, v in
                                observation_metadata.items()}

        # action metadata
        action_metadata = {k: v['active'] for k, v in schema['actions'].items()}

        if kwargs.get('active_actions') is not None:
            active_actions = kwargs['active_actions']
            active_actions = active_actions[index] if isinstance(active_actions[0], list) else active_actions
            action_metadata = {k: True if k in active_actions else False for k in action_metadata}

        else:
            pass

        if kwargs.get('inactive_actions') is not None:
            inactive_actions = kwargs['inactive_actions']
            inactive_actions = inactive_actions[index] if isinstance(inactive_actions[0],
                                                                     list) else inactive_actions

        elif building_schema.get('inactive_actions') is not None:
            inactive_actions = building_schema['inactive_actions']

        else:
            inactive_actions = []

        action_metadata = {k: False if k in inactive_actions else v for k, v in action_metadata.items()}

        # construct building
        building_type = 'citylearn.citylearn.Building' if building_schema.get('type', None) is None else \
        building_schema['type']
        building_type_module = '.'.join(building_type.split('.')[0:-1])
        building_type_name = building_type.split('.')[-1]
        building_constructor = getattr(importlib.import_module(building_type_module),building_type_name)
        
        # set dynamics
        if building_schema.get('dynamics', None) is not None:
            dynamics_type = building_schema['dynamics']['type']
            dynamics_module = '.'.join(dynamics_type.split('.')[0:-1])
            dynamics_name = dynamics_type.split('.')[-1]
            dynamics_constructor = getattr(importlib.import_module(dynamics_module), dynamics_name)
            attributes = building_schema['dynamics'].get('attributes', {})
            attributes['filepath'] = os.path.join(schema['root_directory'], attributes['filename'])
            _ = attributes.pop('filename')
            building_kwargs[f'dynamics'] = dynamics_constructor(**attributes)
        
        else:
            building_kwargs['dynamics'] = None

        # set occupant
        if building_schema.get('occupant', None) is not None:
            building_occupant = building_schema['occupant']
            occupant_type = building_occupant['type']
            occupant_module = '.'.join(occupant_type.split('.')[0:-1])
            occupant_name = occupant_type.split('.')[-1]
            occupant_constructor = getattr(importlib.import_module(occupant_module), occupant_name)
            attributes: dict = building_occupant.get('attributes', {})
            parameters_filepath = os.path.join(schema['root_directory'], building_occupant['parameters_filename'])
            parameters = pd.read_csv(parameters_filepath)
            attributes['parameters'] = LogisticRegressionOccupantParameters(**parameters.to_dict('list'))
            attributes['episode_tracker'] = episode_tracker
            attributes['random_seed'] = schema['random_seed']

            for k in ['increase', 'decrease']:
                attributes[f'setpoint_{k}_model_filepath'] = os.path.join(schema['root_directory'], attributes[f'setpoint_{k}_model_filename'])
                _ = attributes.pop(f'setpoint_{k}_model_filename')

            building_kwargs['occupant'] = occupant_constructor(**attributes)
        
        else:
            building_kwargs['occupant'] = None

        # set power outage model
        building_schema_power_outage = building_schema.get('power_outage', {})
        simulate_power_outage = kwargs.get('simulate_power_outage')
        simulate_power_outage = building_schema_power_outage.get(
            'simulate_power_outage') if simulate_power_outage is None else simulate_power_outage
        simulate_power_outage = simulate_power_outage[index] if isinstance(simulate_power_outage,
                                                                           list) else simulate_power_outage
        stochastic_power_outage = building_schema_power_outage.get('stochastic_power_outage')

        if building_schema_power_outage.get('stochastic_power_outage_model', None) is not None:
            stochastic_power_outage_model_type = building_schema_power_outage['stochastic_power_outage_model'][
                'type']
            stochastic_power_outage_model_module = '.'.join(stochastic_power_outage_model_type.split('.')[0:-1])
            stochastic_power_outage_model_name = stochastic_power_outage_model_type.split('.')[-1]
            stochastic_power_outage_model_constructor = getattr(
                importlib.import_module(stochastic_power_outage_model_module),
                stochastic_power_outage_model_name
            )
            attributes = building_schema_power_outage.get('stochastic_power_outage_model', {}).get('attributes', {})
            stochastic_power_outage_model = stochastic_power_outage_model_constructor(**attributes)

        else:
            stochastic_power_outage_model = None

        #Adding chargers to buildings if they exist
        if building_schema.get("chargers", None) is not None:
            chargers_list = []
            for charger_name, charger_config in building_schema["chargers"].items():
                charger_type = charger_config['type']
                charger_module = '.'.join(charger_type.split('.')[0:-1])
                charger_class_name = charger_type.split('.')[-1]
                charger_class = getattr(importlib.import_module(charger_module), charger_class_name)
                charger_attributes = charger_config.get('attributes', {})
                charger_object = charger_class(charger_id=charger_name, **charger_attributes,
                                               seconds_per_time_step=schema['seconds_per_time_step'], )
                chargers_list.append(charger_object)

                if 'electric_vehicle_storage' not in inactive_actions and "electric_vehicle_storage" in schema['chargers_actions_helper']:
                    # Add new action for this charger to action_metadata
                    action_metadata[f'electric_vehicle_storage_{charger_name}'] = True

                # Consider that if chargers_observations is not empty we should populate observations for chargers
                # Each charger replicates the observations of the original chargers_observations but specific for its own
                # If shared observations are active for the specific observation, that observation is added to shared_observations

                if schema['chargers_observations_helper'] is not None and 'electric_vehicle_charger_state' in schema['chargers_observations_helper']:
                    for state_type in ['connected', 'incoming']:
                        if schema['chargers_observations_helper']['electric_vehicle_charger_state']["active"]:
                            observation_metadata[f'charger_{charger_name}_{state_type}_state'] = True  # Add base case
                        if "electric_vehicle_charger_state" in schema['chargers_shared_observations_helper']:
                            schema['shared_observations'].append(f'charger_{charger_name}_{state_type}_state')

                        for obs in schema['chargers_observations_helper']:
                            if schema['chargers_observations_helper'][obs]["active"] and obs != 'electric_vehicle_charger_state':
                                observation_metadata[f'charger_{charger_name}_{state_type}_{obs}'] = True
                            if obs in schema['chargers_shared_observations_helper']:
                                schema['shared_observations'].append(f'charger_{charger_name}_{state_type}_{obs}')
        else:
            chargers_list = []

        building: Building = building_constructor(
            energy_simulation=energy_simulation,
            electric_vehicle_chargers=chargers_list,
            weather=weather,
            observation_metadata=observation_metadata,
            action_metadata=action_metadata,
            carbon_intensity=carbon_intensity,
            pricing=pricing,
            name=building_name,
            seconds_per_time_step=schema['seconds_per_time_step'],
            random_seed=schema['random_seed'],
            episode_tracker=episode_tracker,
            simulate_power_outage=simulate_power_outage,
            stochastic_power_outage=stochastic_power_outage,
            stochastic_power_outage_model=stochastic_power_outage_model,
            **building_kwargs,
        )

        # update devices
        device_metadata = {
            'cooling_device': {'autosizer': building.autosize_cooling_device},
            'heating_device': {'autosizer': building.autosize_heating_device},
            'dhw_device': {'autosizer': building.autosize_dhw_device},
            'dhw_storage': {'autosizer': building.autosize_dhw_storage},
            'cooling_storage': {'autosizer': building.autosize_cooling_storage},
            'heating_storage': {'autosizer': building.autosize_heating_storage},
            'electrical_storage': {'autosizer': building.autosize_electrical_storage},
            'pv': {'autosizer': building.autosize_pv}
        }
        solar_generation = kwargs.get('solar_generation')
        solar_generation = True if solar_generation is None else solar_generation
        solar_generation = solar_generation[index] if isinstance(solar_generation, list) else solar_generation

        for device_name in device_metadata:
            if building_schema.get(device_name, None) is None:
                device = None

            elif device_name == 'pv' and not solar_generation:
                device = None

            else:
                device_type: str = building_schema[device_name]['type']
                device_module = '.'.join(device_type.split('.')[0:-1])
                device_type_name = device_type.split('.')[-1]
                constructor = getattr(importlib.import_module(device_module), device_type_name)
                attributes = building_schema[device_name].get('attributes', {})
                attributes['seconds_per_time_step'] = schema['seconds_per_time_step']

                # in case device technical specifications are to be randomly sampled, make sure each device per building has a unique seed
                md5 = hashlib.md5()
                device_random_seed = 0

                for string in [building_name, building_type, device_name, device_type]:
                    md5.update(string.encode())
                    hash_to_integer_base = 16
                    device_random_seed += int(md5.hexdigest(), hash_to_integer_base)

                device_random_seed = int(str(device_random_seed * (schema['random_seed'] + 1))[:9])

                attributes = {
                    **attributes,
                    'random_seed': attributes['random_seed'] if attributes.get('random_seed',
                                                                               None) is not None else device_random_seed
                }
                device = constructor(**attributes)
                autosize = False if building_schema[device_name].get('autosize', None) is None else \
                building_schema[device_name]['autosize']
                building.__setattr__(device_name, device)

                if autosize:
                    autosizer = device_metadata[device_name]['autosizer']
                    autosize_kwargs = {} if building_schema[device_name].get('autosize_attributes',
                                                                             None) is None else \
                    building_schema[device_name]['autosize_attributes']

                    if isinstance(device, PV):
                        autosize_kwargs['epw_filepath'] = os.path.join(schema['root_directory'],
                                                                       autosize_kwargs['epw_filepath'])
                        autosize_kwargs['sizing_data'] = pv_sizing_data

                    elif isinstance(device, Battery):
                        autosize_kwargs['sizing_data'] = battery_sizing_data

                    else:
                        pass

                    autosizer(**autosize_kwargs)

                else:
                    pass

                # set back the random seed to to building's random seed
                device.random_seed = schema['random_seed']

        building.observation_space = building.estimate_observation_space()
        building.action_space = building.estimate_action_space()

        return building

    def _load_electric_vehicle(self, electric_vehicle_name: str, schema: dict, electric_vehicle_schema: dict, episode_tracker: EpisodeTracker) -> ElectricVehicle:
        """Initializes and returns an electric vehicle model."""
        # Load energy simulation data for the EV

        electric_vehicle_simulation = pd.read_csv(
            os.path.join(schema['root_directory'], electric_vehicle_schema['energy_simulation'])
        ).iloc[schema['simulation_start_time_step']:schema['simulation_end_time_step'] + 1].copy()
        electric_vehicle_simulation = ElectricVehicleSimulation(*electric_vehicle_simulation.values.T)

        # Observation and action metadata
        electric_vehicle_inactive_observations = electric_vehicle_schema.get('inactive_observations', [])
        electric_vehicle_inactive_actions = electric_vehicle_schema.get('inactive_actions', [])
        electric_vehicle_observation_metadata = {s: False if s in electric_vehicle_inactive_observations else True for s in schema['chargers_observations_helper']
                                   if s != 'electric_vehicle_charger_state'}
        electric_vehicle_action_metadata = {a: False if a in electric_vehicle_inactive_actions else True for a in ['chargers_actions_helper']}

        # Construct the battery object
        capacity = electric_vehicle_schema["battery"]["attributes"]["capacity"]
        nominal_power = electric_vehicle_schema["battery"]["attributes"]["nominal_power"]
        initial_soc = electric_vehicle_schema["battery"]["attributes"]["initial_soc"]
        min_battery_soc = electric_vehicle_schema.get("battery", None).get("attributes", None).get("min_battery_soc", None)

        battery = Battery(
            capacity=capacity,
            nominal_power=nominal_power,
            initial_soc=initial_soc,
            seconds_per_time_step=schema['seconds_per_time_step'],
            random_seed=schema['random_seed'],
            episode_tracker=episode_tracker
        )

        # Get the EV constructor

        electric_vehicle_type = 'citylearn.citylearn.ElectricVehicle' if electric_vehicle_schema.get('type', None) is None else electric_vehicle_schema['type']
        electric_vehicle_type_module = '.'.join(electric_vehicle_type.split('.')[0:-1])
        electric_vehicle_type_name = electric_vehicle_type.split('.')[-1]
        electric_vehicle_constructor = getattr(importlib.import_module(electric_vehicle_type_module), electric_vehicle_type_name)

        # Initialize EV
        ev: ElectricVehicle = electric_vehicle_constructor(
            electric_vehicle_simulation=electric_vehicle_simulation,
            observation_metadata=electric_vehicle_observation_metadata,
            action_metadata=electric_vehicle_action_metadata,
            battery=battery,
            name=electric_vehicle_name,
            seconds_per_time_step=schema['seconds_per_time_step'],
            random_seed=schema['random_seed'],
            min_battery_soc=min_battery_soc,
            episode_tracker=episode_tracker
        )

        ev.observation_space = ev.estimate_observation_space()
        ev.action_space = ev.estimate_action_space()

        return ev

class Error(Exception):
    """Base class for other exceptions."""

class UnknownSchemaError(Error):
    """Raised when a schema is not a data set name, dict nor filepath."""
    __MESSAGE = 'Unknown schema parsed into constructor. Schema must be name of CityLearn data set,'\
        ' a filepath to JSON representation or `dict` object of a CityLearn schema.'\
        ' Call citylearn.data.DataSet.get_names() for list of available CityLearn data sets.'

    def __init__(self,message=None):
        super().__init__(self.__MESSAGE if message is None else message)<|MERGE_RESOLUTION|>--- conflicted
+++ resolved
@@ -1,1860 +1,1831 @@
-from copy import deepcopy
-from enum import Enum
-import hashlib
-import importlib
-import logging
-import os
-from pathlib import Path
-from typing import Any, List, Mapping, Tuple, Union
-from gymnasium import Env, spaces
-import numpy as np
-import pandas as pd
-from citylearn.base import Environment, EpisodeTracker
-from citylearn.building import Building, DynamicsBuilding
-from citylearn.electric_vehicle import ElectricVehicle
-from citylearn.energy_model import Battery
-from citylearn.cost_function import CostFunction
-from citylearn.data import DataSet, EnergySimulation, CarbonIntensity, LogisticRegressionOccupantParameters, Pricing, TOLERANCE, Weather, ElectricVehicleSimulation
-from citylearn.energy_model import Battery, PV
-from citylearn.reward_function import RewardFunction
-from citylearn.utilities import read_json
-
-LOGGER = logging.getLogger()
-logging.getLogger('matplotlib.font_manager').disabled = True
-logging.getLogger('matplotlib.pyplot').disabled = True
-
-class EvaluationCondition(Enum):
-    """Evaluation conditions.
-    
-    Used in `citylearn.CityLearnEnv.calculate` method.
-    """
-
-    # general (soft private)
-    _DEFAULT = ''
-    _STORAGE_SUFFIX = '_without_storage'
-    _PARTIAL_LOAD_SUFFIX = '_and_partial_load'
-    _PV_SUFFIX = '_and_pv'
-
-    # Building type
-    WITH_STORAGE_AND_PV = _DEFAULT
-    WITHOUT_STORAGE_BUT_WITH_PV = _STORAGE_SUFFIX
-    WITHOUT_STORAGE_AND_PV = WITHOUT_STORAGE_BUT_WITH_PV +_PV_SUFFIX
-
-    # DynamicsBuilding type
-    WITH_STORAGE_AND_PARTIAL_LOAD_AND_PV = WITH_STORAGE_AND_PV
-    WITHOUT_STORAGE_BUT_WITH_PARTIAL_LOAD_AND_PV = WITHOUT_STORAGE_BUT_WITH_PV
-    WITHOUT_STORAGE_AND_PARTIAL_LOAD_BUT_WITH_PV = WITHOUT_STORAGE_BUT_WITH_PARTIAL_LOAD_AND_PV + _PARTIAL_LOAD_SUFFIX
-    WITHOUT_STORAGE_AND_PARTIAL_LOAD_AND_PV = WITHOUT_STORAGE_AND_PARTIAL_LOAD_BUT_WITH_PV + _PV_SUFFIX
-
-class CityLearnEnv(Environment, Env):
-    r"""CityLearn nvironment class.
-
-    Parameters
-    ----------
-    schema: Union[str, Path, Mapping[str, Any]]
-        Name of CityLearn data set, filepath to JSON representation or :code:`dict` object of a CityLearn schema.
-        Call :py:meth:`citylearn.data.DataSet.get_names` for list of available CityLearn data sets.
-    root_directory: Union[str, Path]
-        Absolute path to directory that contains the data files including the schema.
-    buildings: Union[List[Building], List[str], List[int]], optional
-        Buildings to include in environment. If list of :code:`citylearn.building.Building` is provided, will override :code:`buildings` definition in schema.
-        If list of :str: is provided will include only schema :code:`buildings` keys that are contained in provided list of :code:`str`.
-        If list of :int: is provided will include only schema :code:`buildings` whose index is contained in provided list of :code:`int`.
-    simulation_start_time_step: int, optional
-        Time step to start reading data files contents.
-    simulation_end_time_step: int, optional
-        Time step to end reading from data files contents.
-    episode_time_steps: Union[int, List[Tuple[int, int]]], optional
-        If type is `int`, it is the number of time steps in an episode. If type is `List[Tuple[int, int]]]` is provided, 
-        it is a list of episode start and end time steps between `simulation_start_time_step` and `simulation_end_time_step`. 
-        Defaults to (`simulation_end_time_step` - `simulation_start_time_step`) + 1. Will ignore `rolling_episode_split` if `episode_splits` is of type `List[Tuple[int, int]]]`.
-    rolling_episode_split: bool, default: False
-        True if episode sequences are split such that each time step is a candidate for `episode_start_time_step` otherwise, False to split episodes in steps of `episode_time_steps`.
-    random_episode_split: bool, default: False
-        True if episode splits are to be selected at random during training otherwise, False to select sequentially.
-    seconds_per_time_step: float
-        Number of seconds in 1 `time_step` and must be set to >= 1.
-    reward_function: Union[RewardFunction, str], optional
-        Reward function class instance or path to function class e.g. 'citylearn.reward_function.IndependentSACReward'.
-        If provided, will override :code:`reward_function` definition in schema.
-    reward_function_kwargs: Mapping[str, Any], optional
-        Parameters to be parsed to :py:attr:`reward_function` at intialization.
-    central_agent: bool, optional
-        Expect 1 central agent to control all buildings.
-    shared_observations: List[str], optional
-        Names of common observations across all buildings i.e. observations that have the same value irrespective of the building.
-    active_observations: Union[List[str], List[List[str]]], optional
-        List of observations to be made available in the buildings. Can be specified for all buildings in a :code:`List[str]` or for  
-        each building independently in a :code:`List[List[str]]`. Will override the observations defined in the :code:`schema`.
-    inactive_observations: Union[List[str], List[List[str]]], optional
-        List of observations to be made unavailable in the buildings. Can be specified for all buildings in a :code:`List[str]` or for  
-        each building independently in a :code:`List[List[str]]`. Will override the observations defined in the :code:`schema`.
-    active_actions: Union[List[str], List[List[str]]], optional
-        List of actions to be made available in the buildings. Can be specified for all buildings in a :code:`List[str]` or for  
-        each building independently in a :code:`List[List[str]]`. Will override the actions defined in the :code:`schema`.
-    inactive_actions: Union[List[str], List[List[str]]], optional
-        List of actions to be made unavailable in the buildings. Can be specified for all buildings in a :code:`List[str]` or for  
-        each building independently in a :code:`List[List[str]]`. Will override the actions defined in the :code:`schema`.
-    simulate_power_outage: Union[bool, List[bool]]
-        Whether to simulate power outages. Can be specified for all buildings as single :code:`bool` or for  
-        each building independently in a :code:`List[bool]`. Will override power outage defined in the :code:`schema`.
-    solar_generation: Union[bool, List[bool]]
-        Wehther to allow solar generation. Can be specified for all buildings as single :code:`bool` or for  
-        each building independently in a :code:`List[bool]`. Will override :code:`pv` defined in the :code:`schema`.
-    random_seed: int, optional
-        Pseudorandom number generator seed for repeatable results.
-
-    Other Parameters
-    ----------------
-    **kwargs : dict
-        Other keyword arguments used to initialize super classes.
-
-    Notes
-    -----
-    Parameters passed to `citylearn.citylearn.CityLearnEnv.__init__` that are also defined in `schema` will override their `schema` definition.
-    """
-
-    def __init__(self,
-        schema: Union[str, Path, Mapping[str, Any]], root_directory: Union[str, Path] = None, buildings: Union[List[Building], List[str], List[int]] = None,
-        electric_vehicles: Union[List[ElectricVehicle], List[str], List[int]] = None,
-        simulation_start_time_step: int = None, simulation_end_time_step: int = None, episode_time_steps: Union[int, List[Tuple[int, int]]] = None, rolling_episode_split: bool = None,
-        random_episode_split: bool = None, seconds_per_time_step: float = None, reward_function: Union[RewardFunction, str] = None, reward_function_kwargs: Mapping[str, Any] = None,
-        central_agent: bool = None, shared_observations: List[str] = None, active_observations: Union[List[str], List[List[str]]] = None,
-        inactive_observations: Union[List[str], List[List[str]]] = None, active_actions: Union[List[str], List[List[str]]] = None,
-        inactive_actions: Union[List[str], List[List[str]]] = None, simulate_power_outage: bool = None, solar_generation: bool = None, random_seed: int = None, **kwargs: Any
-    ):
-        self.schema = schema
-        self.__rewards = None
-        self.buildings = []
-<<<<<<< HEAD
-        self.random_seed = self.schema['random_seed'] if random_seed is None else random_seed
-        root_directory, buildings, electric_vehicles, episode_time_steps, rolling_episode_split, random_episode_split, \
-=======
-        self.random_seed = self.schema.get('random_seed', None) if random_seed is None else random_seed
-        root_directory, buildings, episode_time_steps, rolling_episode_split, random_episode_split, \
->>>>>>> eb6e2e6d
-            seconds_per_time_step, reward_function, central_agent, shared_observations, episode_tracker = self._load(
-                deepcopy(self.schema),
-                root_directory=root_directory,
-                buildings=buildings,
-                electric_vehicles=electric_vehicles,
-                simulation_start_time_step=simulation_start_time_step,
-                simulation_end_time_step=simulation_end_time_step,
-                episode_time_steps=episode_time_steps,
-                rolling_episode_split=rolling_episode_split,
-                random_episode=random_episode_split,
-                seconds_per_time_step=seconds_per_time_step,
-                reward_function=reward_function,
-                reward_function_kwargs=reward_function_kwargs,
-                central_agent=central_agent,
-                shared_observations=shared_observations,
-                active_observations=active_observations,
-                inactive_observations=inactive_observations,
-                active_actions=active_actions,
-                inactive_actions=inactive_actions,
-                simulate_power_outage=simulate_power_outage,
-                solar_generation=solar_generation,
-                random_seed=self.random_seed,
-            )
-        self.root_directory = root_directory
-        self.buildings = buildings
-        self.electric_vehicles = electric_vehicles
-
-        # now call super class initialization and set episode tracker now that buildings are set
-        super().__init__(seconds_per_time_step=seconds_per_time_step, random_seed=self.random_seed, episode_tracker=episode_tracker)
-
-        # set other class variables
-        self.episode_time_steps = episode_time_steps
-        self.rolling_episode_split = rolling_episode_split
-        self.random_episode_split = random_episode_split
-        self.central_agent = central_agent
-        self.shared_observations = shared_observations
-
-        # set reward function
-        self.reward_function = reward_function
-
-        # reset environment and initializes episode time steps
-        self.reset()
-
-        # reset episode tracker to start after initializing episode time steps during reset
-        self.episode_tracker.reset_episode_index()
-
-        # set reward metadata
-        self.reward_function.env_metadata = self.get_metadata()
-
-        # reward history tracker
-        self.__episode_rewards = []
-
-    @property
-    def schema(self) -> Mapping[str, Any]:
-        """`dict` object of CityLearn schema."""
-
-        return self.__schema
-
-    @property
-    def root_directory(self) -> Union[str, Path]:
-        """Absolute path to directory that contains the data files including the schema."""
-
-        return self.__root_directory
-
-    @property
-    def buildings(self) -> List[Building]:
-        """Buildings in CityLearn environment."""
-
-        return self.__buildings
-
-    @property
-    def electric_vehicles(self) -> List[ElectricVehicle]:
-        """Electric Vehicles in CityLearn environment."""
-
-        return self.__electric_vehicles
-
-    @property
-    def time_steps(self) -> int:
-        """Number of time steps in current episode split."""
-
-        return self.episode_tracker.episode_time_steps
-
-    @property
-    def episode_time_steps(self) -> Union[int, List[Tuple[int, int]]]:
-        """If type is `int`, it is the number of time steps in an episode. If type is `List[Tuple[int, int]]]` is provided, it is a list of 
-        episode start and end time steps between `simulation_start_time_step` and `simulation_end_time_step`. Defaults to (`simulation_end_time_step` 
-        - `simulation_start_time_step`) + 1. Will ignore `rolling_episode_split` if `episode_splits` is of type `List[Tuple[int, int]]]`."""
-
-        return self.__episode_time_steps
-
-    @property
-    def rolling_episode_split(self) -> bool:
-        """True if episode sequences are split such that each time step is a candidate for `episode_start_time_step` otherwise, 
-        False to split episodes in steps of `episode_time_steps`."""
-
-        return self.__rolling_episode_split
-
-    @property
-    def random_episode_split(self) -> bool:
-        """True if episode splits are to be selected at random during training otherwise, False to select sequentially."""
-
-        return self.__random_episode_split
-
-    @property
-    def episode(self) -> int:
-        """Current episode index."""
-
-        return self.episode_tracker.episode
-
-    @property
-    def reward_function(self) -> RewardFunction:
-        """Reward function class instance."""
-
-        return self.__reward_function
-
-    @property
-    def rewards(self) -> List[List[float]]:
-        """Reward time series"""
-
-        return self.__rewards
-
-    @property
-    def episode_rewards(self) -> List[Mapping[str, Union[float, List[float]]]]:
-        """Reward summary statistics for elapsed episodes."""
-
-        return self.__episode_rewards
-
-    @property
-    def central_agent(self) -> bool:
-        """Expect 1 central agent to control all buildings."""
-
-        return self.__central_agent
-
-    @property
-    def shared_observations(self) -> List[str]:
-        """Names of common observations across all buildings i.e. observations that have the same value irrespective of the building."""
-
-        return self.__shared_observations
-
-    @property
-    def terminated(self) -> bool:
-        """Check if simulation has reached completion."""
-
-        return self.time_step == self.time_steps - 1
-
-    @property
-    def truncated(self) -> bool:
-        """Check if episode truncates due to a time limit or a reason that is not defined as part of the task MDP."""
-
-        return False
-
-    @property
-    def observation_space(self) -> List[spaces.Box]:
-        """Controller(s) observation spaces.
-
-        Returns
-        -------
-        observation_space : List[spaces.Box]
-            List of agent(s) observation spaces.
-        
-        Notes
-        -----
-        If `central_agent` is True, a list of 1 `spaces.Box` object is returned that contains all buildings' limits with the limits in the same order as `buildings`. 
-        The `shared_observations` limits are only included in the first building's limits. If `central_agent` is False, a list of `space.Box` objects as
-        many as `buildings` is returned in the same order as `buildings`.
-        """
-
-        if self.central_agent:
-            low_limit = []
-            high_limit = []
-            shared_observations = []
-
-            for i, b in enumerate(self.buildings):
-                for l, h, s in zip(b.observation_space.low, b.observation_space.high, b.active_observations):
-                    if i == 0 or s not in self.shared_observations or s not in shared_observations:
-                        low_limit.append(l)
-                        high_limit.append(h)
-
-                    else:
-                        pass
-
-                    if s in self.shared_observations and s not in shared_observations:
-                        shared_observations.append(s)
-
-                    else:
-                        pass
-
-            observation_space = [spaces.Box(low=np.array(low_limit), high=np.array(high_limit), dtype=np.float32)]
-
-        else:
-            observation_space = [b.observation_space for b in self.buildings]
-
-        return observation_space
-
-    @property
-    def action_space(self) -> List[spaces.Box]:
-        """Controller(s) action spaces.
-
-        Returns
-        -------
-        action_space : List[spaces.Box]
-            List of agent(s) action spaces.
-        
-        Notes
-        -----
-        If `central_agent` is True, a list of 1 `spaces.Box` object is returned that contains all buildings' limits with the limits in the same order as `buildings`. 
-        If `central_agent` is False, a list of `space.Box` objects as many as `buildings` is returned in the same order as `buildings`.
-        """
-
-        if self.central_agent:
-            low_limit = [v for b in self.buildings for v in b.action_space.low]
-            high_limit = [v for b in self.buildings for v in b.action_space.high]
-            action_space = [spaces.Box(low=np.array(low_limit), high=np.array(high_limit), dtype=np.float32)]
-        else:
-            action_space = [b.action_space for b in self.buildings]
-
-        return action_space
-
-    @property
-    def observations(self) -> List[List[float]]:
-        """Observations at current time step.
-        
-        Notes
-        -----
-        If `central_agent` is True, a list of 1 sublist containing all building observation values is returned in the same order as `buildings`. 
-        The `shared_observations` values are only included in the first building's observation values. If `central_agent` is False, a list of sublists 
-        is returned where each sublist is a list of 1 building's observation values and the sublist in the same order as `buildings`.
-        """
-
-        if self.central_agent:
-            observations = []
-            shared_observations = []
-
-            for i, b in enumerate(self.buildings):
-                for k, v in b.observations(normalize=False, periodic_normalization=False, check_limits=True).items():
-                    if i == 0 or k not in self.shared_observations or k not in shared_observations:
-                        observations.append(v)
-
-                    else:
-                        pass
-
-                    if k in self.shared_observations and k not in shared_observations:
-                        shared_observations.append(k)
-
-                    else:
-                        pass
-
-            observations = [observations]
-
-        else:
-            observations = [list(b.observations(normalize=False, periodic_normalization=False, check_limits=True).values()) for b in self.buildings]
-
-        return observations
-
-    @property
-    def observation_names(self) -> List[List[str]]:
-        """Names of returned observations.
-
-        Notes
-        -----
-        If `central_agent` is True, a list of 1 sublist containing all building observation names is returned in the same order as `buildings`. 
-        The `shared_observations` names are only included in the first building's observation names. If `central_agent` is False, a list of sublists 
-        is returned where each sublist is a list of 1 building's observation names and the sublist in the same order as `buildings`.
-        """
-
-        if self.central_agent:
-            observation_names = []
-
-            for i, b in enumerate(self.buildings):
-                for k, _ in b.observations(normalize=False, periodic_normalization=False).items():
-                    if i == 0 or k not in self.shared_observations or k not in observation_names:
-                        observation_names.append(k)
-
-                    else:
-                        pass
-
-            observation_names = [observation_names]
-
-        else:
-            observation_names = [list(b.observations().keys()) for b in self.buildings]
-
-        return observation_names
-
-    @property
-    def action_names(self) -> List[List[str]]:
-        """Names of received actions.
-
-        Notes
-        -----
-        If `central_agent` is True, a list of 1 sublist containing all building action names is returned in the same order as `buildings`. 
-        If `central_agent` is False, a list of sublists is returned where each sublist is a list of 1 building's action names and the sublist 
-        in the same order as `buildings`.
-        """
-
-        if self.central_agent:
-            action_names = []
-
-            for b in self.buildings:
-                action_names += b.active_actions
-
-            action_names = [action_names]
-
-        else:
-            action_names = [b.active_actions for b in self.buildings]
-
-        return action_names
-
-    @property
-    def net_electricity_consumption_emission_without_storage_and_partial_load_and_pv(self) -> np.ndarray:
-        """Summed `Building.net_electricity_consumption_emission_without_storage_and_partial_load_and_pv` time series, in [kg_co2]."""
-
-        return pd.DataFrame([
-            b.net_electricity_consumption_emission_without_storage_and_partial_load_and_pv
-            if isinstance(b, DynamicsBuilding) else b.net_electricity_consumption_emission_without_storage_and_pv
-                    for b in self.buildings
-        ]).sum(axis = 0, min_count = 1).to_numpy()
-
-    @property
-    def net_electricity_consumption_cost_without_storage_and_partial_load_and_pv(self) -> np.ndarray:
-        """Summed `Building.net_electricity_consumption_cost_without_storage_and_partial_load_and_pv` time series, in [$]."""
-
-        return pd.DataFrame([
-            b.net_electricity_consumption_cost_without_storage_and_partial_load_and_pv
-                if isinstance(b, DynamicsBuilding) else b.net_electricity_consumption_cost_without_storage_and_pv
-                    for b in self.buildings
-        ]).sum(axis = 0, min_count = 1).to_numpy()
-
-    @property
-    def net_electricity_consumption_without_storage_and_partial_load_and_pv(self) -> np.ndarray:
-        """Summed `Building.net_electricity_consumption_without_storage_and_partial_load_and_pv` time series, in [kWh]."""
-
-        return pd.DataFrame([
-            b.net_electricity_consumption_without_storage_and_partial_load_and_pv
-                if isinstance(b, DynamicsBuilding) else b.net_electricity_consumption_without_storage_and_pv
-                    for b in self.buildings
-        ]).sum(axis = 0, min_count = 1).to_numpy()
-
-
-    @property
-    def net_electricity_consumption_emission_without_storage_and_partial_load(self) -> np.ndarray:
-        """Summed `Building.net_electricity_consumption_emission_without_storage_and_partial_load` time series, in [kg_co2]."""
-
-        return pd.DataFrame([
-            b.net_electricity_consumption_emission_without_storage_and_partial_load
-            if isinstance(b, DynamicsBuilding) else b.net_electricity_consumption_emission_without_storage
-                for b in self.buildings
-        ]).sum(axis = 0, min_count = 1).to_numpy()
-
-    @property
-    def net_electricity_consumption_cost_without_storage_and_partial_load(self) -> np.ndarray:
-        """Summed `Building.net_electricity_consumption_cost_without_storage_and_partial_load` time series, in [$]."""
-
-        return pd.DataFrame([
-            b.net_electricity_consumption_cost_without_storage_and_partial_load
-            if isinstance(b, DynamicsBuilding) else b.net_electricity_consumption_cost_without_storage
-                for b in self.buildings
-        ]).sum(axis = 0, min_count = 1).to_numpy()
-
-    @property
-    def net_electricity_consumption_without_storage_and_partial_load(self) -> np.ndarray:
-        """Summed `Building.net_electricity_consumption_without_storage_and_partial_load` time series, in [kWh]."""
-
-        return pd.DataFrame([
-            b.net_electricity_consumption_without_storage_and_partial_load
-            if isinstance(b, DynamicsBuilding) else b.net_electricity_consumption_without_storage
-                for b in self.buildings
-        ]).sum(axis = 0, min_count = 1).to_numpy()
-
-    @property
-    def net_electricity_consumption_emission_without_storage_and_pv(self) -> np.ndarray:
-        """Summed `Building.net_electricity_consumption_emission_without_storage_and_pv` time series, in [kg_co2]."""
-
-        return pd.DataFrame([
-            b.net_electricity_consumption_emission_without_storage_and_pv
-                for b in self.buildings
-        ]).sum(axis = 0, min_count = 1).to_numpy()
-
-    @property
-    def net_electricity_consumption_cost_without_storage_and_pv(self) -> np.ndarray:
-        """Summed `Building.net_electricity_consumption_cost_without_storage_and_pv` time series, in [$]."""
-
-        return pd.DataFrame([
-            b.net_electricity_consumption_cost_without_storage_and_pv
-                for b in self.buildings
-        ]).sum(axis = 0, min_count = 1).to_numpy()
-
-    @property
-    def net_electricity_consumption_without_storage_and_pv(self) -> np.ndarray:
-        """Summed `Building.net_electricity_consumption_without_storage_and_pv` time series, in [kWh]."""
-
-        return pd.DataFrame([
-            b.net_electricity_consumption_without_storage_and_pv
-                for b in self.buildings
-        ]).sum(axis = 0, min_count = 1).to_numpy()
-
-
-    @property
-    def net_electricity_consumption_emission_without_storage(self) -> np.ndarray:
-        """Summed `Building.net_electricity_consumption_emission_without_storage` time series, in [kg_co2]."""
-
-        return pd.DataFrame([
-            b.net_electricity_consumption_emission_without_storage
-                for b in self.buildings
-        ]).sum(axis = 0, min_count = 1).to_numpy()
-
-    @property
-    def net_electricity_consumption_cost_without_storage(self) -> np.ndarray:
-        """Summed `Building.net_electricity_consumption_cost_without_storage` time series, in [$]."""
-
-        return pd.DataFrame([
-            b.net_electricity_consumption_cost_without_storage
-                for b in self.buildings
-        ]).sum(axis = 0, min_count = 1).to_numpy()
-
-    @property
-    def net_electricity_consumption_without_storage(self) -> np.ndarray:
-        """Summed `Building.net_electricity_consumption_without_storage` time series, in [kWh]."""
-
-        return pd.DataFrame([
-            b.net_electricity_consumption_without_storage
-                for b in self.buildings
-        ]).sum(axis = 0, min_count = 1).to_numpy()
-
-    @property
-    def net_electricity_consumption_emission_without_storage(self) -> np.ndarray:
-        """Summed `Building.net_electricity_consumption_emission_without_storage` time series, in [kg_co2]."""
-
-        return pd.DataFrame([
-            b.net_electricity_consumption_emission_without_storage
-                for b in self.buildings
-        ]).sum(axis = 0, min_count = 1).tolist()
-
-    @property
-    def net_electricity_consumption_cost_without_storage(self) -> np.ndarray:
-        """Summed `Building.net_electricity_consumption_cost_without_storage` time series, in [$]."""
-
-        return pd.DataFrame([
-            b.net_electricity_consumption_cost_without_storage
-                for b in self.buildings
-        ]).sum(axis = 0, min_count = 1).to_numpy()
-
-    @property
-    def net_electricity_consumption_without_storage(self) -> np.ndarray:
-        """Summed `Building.net_electricity_consumption_without_storage` time series, in [kWh]."""
-
-        return pd.DataFrame([
-            b.net_electricity_consumption_without_storage
-                for b in self.buildings
-        ]).sum(axis = 0, min_count = 1).to_numpy()
-
-    @property
-    def net_electricity_consumption_emission(self) -> List[float]:
-        """Summed `Building.net_electricity_consumption_emission` time series, in [kg_co2]."""
-
-        return self.__net_electricity_consumption_emission
-
-    @property
-    def net_electricity_consumption_cost(self) -> List[float]:
-        """Summed `Building.net_electricity_consumption_cost` time series, in [$]."""
-
-        return self.__net_electricity_consumption_cost
-
-    @property
-    def net_electricity_consumption(self) -> List[float]:
-        """Summed `Building.net_electricity_consumption` time series, in [kWh]."""
-
-        return self.__net_electricity_consumption
-
-    @property
-    def cooling_electricity_consumption(self) -> np.ndarray:
-        """Summed `Building.cooling_electricity_consumption` time series, in [kWh]."""
-
-        return pd.DataFrame([b.cooling_electricity_consumption for b in self.buildings]).sum(axis = 0, min_count = 1).to_numpy()
-
-    @property
-    def heating_electricity_consumption(self) -> np.ndarray:
-        """Summed `Building.heating_electricity_consumption` time series, in [kWh]."""
-
-        return pd.DataFrame([b.heating_electricity_consumption for b in self.buildings]).sum(axis = 0, min_count = 1).to_numpy()
-
-    @property
-    def dhw_electricity_consumption(self) -> np.ndarray:
-        """Summed `Building.dhw_electricity_consumption` time series, in [kWh]."""
-
-        return pd.DataFrame([b.dhw_electricity_consumption for b in self.buildings]).sum(axis = 0, min_count = 1).to_numpy()
-
-    @property
-    def cooling_storage_electricity_consumption(self) -> np.ndarray:
-        """Summed `Building.cooling_storage_electricity_consumption` time series, in [kWh]."""
-
-        return pd.DataFrame([b.cooling_storage_electricity_consumption for b in self.buildings]).sum(axis = 0, min_count = 1).to_numpy()
-
-    @property
-    def heating_storage_electricity_consumption(self) -> np.ndarray:
-        """Summed `Building.heating_storage_electricity_consumption` time series, in [kWh]."""
-
-        return pd.DataFrame([b.heating_storage_electricity_consumption for b in self.buildings]).sum(axis = 0, min_count = 1).to_numpy()
-
-    @property
-    def dhw_storage_electricity_consumption(self) -> np.ndarray:
-        """Summed `Building.dhw_storage_electricity_consumption` time series, in [kWh]."""
-
-        return pd.DataFrame([b.dhw_storage_electricity_consumption for b in self.buildings]).sum(axis = 0, min_count = 1).to_numpy()
-
-    @property
-    def electrical_storage_electricity_consumption(self) -> np.ndarray:
-        """Summed `Building.electrical_storage_electricity_consumption` time series, in [kWh]."""
-
-        return pd.DataFrame([b.electrical_storage_electricity_consumption for b in self.buildings]).sum(axis = 0, min_count = 1).to_numpy()
-
-    @property
-    def energy_from_cooling_device_to_cooling_storage(self) -> np.ndarray:
-        """Summed `Building.energy_from_cooling_device_to_cooling_storage` time series, in [kWh]."""
-
-        return pd.DataFrame([b.energy_from_cooling_device_to_cooling_storage for b in self.buildings]).sum(axis = 0, min_count = 1).to_numpy()
-
-    @property
-    def energy_from_heating_device_to_heating_storage(self) -> np.ndarray:
-        """Summed `Building.energy_from_heating_device_to_heating_storage` time series, in [kWh]."""
-
-        return pd.DataFrame([b.energy_from_heating_device_to_heating_storage for b in self.buildings]).sum(axis = 0, min_count = 1).to_numpy()
-
-    @property
-    def energy_from_dhw_device_to_dhw_storage(self) -> np.ndarray:
-        """Summed `Building.energy_from_dhw_device_to_dhw_storage` time series, in [kWh]."""
-
-        return pd.DataFrame([b.energy_from_dhw_device_to_dhw_storage for b in self.buildings]).sum(axis = 0, min_count = 1).to_numpy()
-
-    @property
-    def energy_to_electrical_storage(self) -> np.ndarray:
-        """Summed `Building.energy_to_electrical_storage` time series, in [kWh]."""
-
-        return pd.DataFrame([b.energy_to_electrical_storage for b in self.buildings]).sum(axis = 0, min_count = 1).to_numpy()
-
-    @property
-    def energy_from_cooling_device(self) -> np.ndarray:
-        """Summed `Building.energy_from_cooling_device` time series, in [kWh]."""
-
-        return pd.DataFrame([b.energy_from_cooling_device for b in self.buildings]).sum(axis = 0, min_count = 1).to_numpy()
-
-    @property
-    def energy_from_heating_device(self) -> np.ndarray:
-        """Summed `Building.energy_from_heating_device` time series, in [kWh]."""
-
-        return pd.DataFrame([b.energy_from_heating_device for b in self.buildings]).sum(axis = 0, min_count = 1).to_numpy()
-
-    @property
-    def energy_from_dhw_device(self) -> np.ndarray:
-        """Summed `Building.energy_from_dhw_device` time series, in [kWh]."""
-
-        return pd.DataFrame([b.energy_from_dhw_device for b in self.buildings]).sum(axis = 0, min_count = 1).to_numpy()
-
-    @property
-    def energy_to_non_shiftable_load(self) -> np.ndarray:
-        """Summed `Building.energy_to_non_shiftable_load` time series, in [kWh]."""
-
-        return pd.DataFrame([b.energy_to_non_shiftable_load for b in self.buildings]).sum(axis = 0, min_count = 1).to_numpy()
-
-    @property
-    def energy_from_cooling_storage(self) -> np.ndarray:
-        """Summed `Building.energy_from_cooling_storage` time series, in [kWh]."""
-
-        return pd.DataFrame([b.energy_from_cooling_storage for b in self.buildings]).sum(axis = 0, min_count = 1).to_numpy()
-
-    @property
-    def energy_from_heating_storage(self) -> np.ndarray:
-        """Summed `Building.energy_from_heating_storage` time series, in [kWh]."""
-
-        return pd.DataFrame([b.energy_from_heating_storage for b in self.buildings]).sum(axis = 0, min_count = 1).to_numpy()
-
-    @property
-    def energy_from_dhw_storage(self) -> np.ndarray:
-        """Summed `Building.energy_from_dhw_storage` time series, in [kWh]."""
-
-        return pd.DataFrame([b.energy_from_dhw_storage for b in self.buildings]).sum(axis = 0, min_count = 1).to_numpy()
-
-    @property
-    def energy_from_electrical_storage(self) -> np.ndarray:
-        """Summed `Building.energy_from_electrical_storage` time series, in [kWh]."""
-
-        return pd.DataFrame([b.energy_from_electrical_storage for b in self.buildings]).sum(axis = 0, min_count = 1).to_numpy()
-
-    @property
-    def cooling_demand(self) -> np.ndarray:
-        """Summed `Building.cooling_demand`, in [kWh]."""
-
-        return pd.DataFrame([b.cooling_demand for b in self.buildings]).sum(axis = 0, min_count = 1).to_numpy()
-
-    @property
-    def heating_demand(self) -> np.ndarray:
-        """Summed `Building.heating_demand`, in [kWh]."""
-
-        return pd.DataFrame([b.heating_demand for b in self.buildings]).sum(axis = 0, min_count = 1).to_numpy()
-
-    @property
-    def dhw_demand(self) -> np.ndarray:
-        """Summed `Building.dhw_demand`, in [kWh]."""
-
-        return pd.DataFrame([b.dhw_demand for b in self.buildings]).sum(axis = 0, min_count = 1).to_numpy()
-
-    @property
-    def non_shiftable_load(self) -> np.ndarray:
-        """Summed `Building.non_shiftable_load`, in [kWh]."""
-
-        return pd.DataFrame([b.non_shiftable_load for b in self.buildings]).sum(axis = 0, min_count = 1).to_numpy()
-
-    @property
-    def solar_generation(self) -> np.ndarray:
-        """Summed `Building.solar_generation, in [kWh]`."""
-
-        return pd.DataFrame([b.solar_generation for b in self.buildings]).sum(axis = 0, min_count = 1).to_numpy()
-
-    @property
-    def power_outage(self) -> np.ndarray:
-        """Time series of number of buildings experiencing power outage."""
-
-        return pd.DataFrame([b.power_outage_signal for b in self.buildings]).sum(axis = 0, min_count = 1).to_numpy()[:self.time_step + 1]
-
-    @schema.setter
-    def schema(self, schema: Union[str, Path, Mapping[str, Any]]):
-        if isinstance(schema, (str, Path)) and os.path.isfile(schema):
-            schema_filepath = Path(schema) if isinstance(schema, str) else schema
-            schema = read_json(schema)
-            schema['root_directory'] = os.path.split(schema_filepath.absolute())[0] if schema['root_directory'] is None\
-                else schema['root_directory']
-        
-        elif isinstance(schema, str) and schema in DataSet.get_names():
-            schema = DataSet.get_schema(schema)
-            schema['root_directory'] = '' if schema['root_directory'] is None else schema['root_directory']
-        
-        elif isinstance(schema, dict):
-            schema = deepcopy(schema)
-            schema['root_directory'] = '' if schema['root_directory'] is None else schema['root_directory']
-        
-        else:
-            raise UnknownSchemaError()
-        
-        self.__schema = schema
-
-    @root_directory.setter
-    def root_directory(self, root_directory: Union[str, Path]):
-        self.__root_directory = root_directory
-
-    @buildings.setter
-    def buildings(self, buildings: List[Building]):
-        self.__buildings = buildings
-
-    @electric_vehicles.setter
-    def electric_vehicles(self, electric_vehicles: List[ElectricVehicle]):
-        self.__electric_vehicles = electric_vehicles
-
-    @Environment.episode_tracker.setter
-    def episode_tracker(self, episode_tracker: EpisodeTracker):
-        Environment.episode_tracker.fset(self, episode_tracker)
-
-        for b in self.buildings:
-            b.episode_tracker = self.episode_tracker
-
-    @episode_time_steps.setter
-    def episode_time_steps(self, episode_time_steps: Union[int, List[Tuple[int, int]]]):
-        self.__episode_time_steps = self.episode_tracker.simulation_time_steps if episode_time_steps is None else episode_time_steps
-
-    @rolling_episode_split.setter
-    def rolling_episode_split(self, rolling_episode_split: bool):
-        self.__rolling_episode_split = False if rolling_episode_split is None else rolling_episode_split
-
-    @random_episode_split.setter
-    def random_episode_split(self, random_episode_split: bool):
-        self.__random_episode_split = False if random_episode_split is None else random_episode_split
-
-    @reward_function.setter
-    def reward_function(self, reward_function: RewardFunction):
-        self.__reward_function = reward_function
-
-    @central_agent.setter
-    def central_agent(self, central_agent: bool):
-        self.__central_agent = central_agent
-
-    @shared_observations.setter
-    def shared_observations(self, shared_observations: List[str]):
-        self.__shared_observations = self.get_default_shared_observations() if shared_observations is None else shared_observations
-
-    @Environment.random_seed.setter
-    def random_seed(self, seed: int):
-        Environment.random_seed.fset(self, seed)
-
-        for b in self.buildings:
-            b.random_seed = self.random_seed
-
-    def get_metadata(self) -> Mapping[str, Any]:
-        return {
-            **super().get_metadata(),
-            'reward_function': self.reward_function.__class__.__name__,
-            'central_agent': self.central_agent,
-            'shared_observations': self.shared_observations,
-            'buildings': [b.get_metadata() for b in self.buildings],
-        }
-
-    @staticmethod
-    def get_default_shared_observations() -> List[str]:
-        """Names of default common observations across all buildings i.e. observations that have the same value irrespective of the building.
-        
-        Notes
-        -----
-        May be used to assigned :attr:`shared_observations` value during `CityLearnEnv` object initialization.
-        """
-
-        return [
-            'month', 'day_type', 'hour', 'daylight_savings_status',
-            'outdoor_dry_bulb_temperature', 'outdoor_dry_bulb_temperature_predicted_1',
-            'outdoor_dry_bulb_temperature_predicted_2', 'outdoor_dry_bulb_temperature_predicted_3',
-            'outdoor_relative_humidity', 'outdoor_relative_humidity_predicted_1',
-            'outdoor_relative_humidity_predicted_2', 'outdoor_relative_humidity_predicted_3',
-            'diffuse_solar_irradiance', 'diffuse_solar_irradiance_predicted_1',
-            'diffuse_solar_irradiance_predicted_2', 'diffuse_solar_irradiance_predicted_3',
-            'direct_solar_irradiance', 'direct_solar_irradiance_predicted_1',
-            'direct_solar_irradiance_predicted_2', 'direct_solar_irradiance_predicted_3',
-            'carbon_intensity', 'electricity_pricing', 'electricity_pricing_predicted_1',
-            'electricity_pricing_predicted_2', 'electricity_pricing_predicted_3',
-        ]
-
-
-    def step(self, actions: List[List[float]]) -> Tuple[List[List[float]], List[float], bool, bool, dict]:
-        """Advance to next time step then apply actions to `buildings` and update variables.
-        
-        Parameters
-        ----------
-        actions: List[List[float]]
-            Fractions of `buildings` storage devices' capacities to charge/discharge by. 
-            If `central_agent` is True, `actions` parameter should be a list of 1 list containing all buildings' actions and follows
-            the ordering of buildings in `buildings`. If `central_agent` is False, `actions` parameter should be a list of sublists
-            where each sublists contains the actions for each building in `buildings`  and follows the ordering of buildings in `buildings`.
-
-        Returns
-        -------
-        observations: List[List[float]]
-            :attr:`observations` current value.
-        reward: List[float] 
-            :meth:`get_reward` current value.
-        terminated: bool 
-            A boolean value for if the episode has ended, in which case further :meth:`step` calls will return undefined results.
-            A done signal may be emitted for different reasons: Maybe the task underlying the environment was solved successfully,
-            a certain timelimit was exceeded, or the physics simulation has entered an invalid observation.
-        truncated: bool
-            A boolean value for if episode truncates due to a time limit or a reason that is not defined as part of the task MDP.
-            Will always return False in this base class.
-        info: dict
-            A dictionary that may contain additional information regarding the reason for a `terminated` signal.
-            `info` contains auxiliary diagnostic information (helpful for debugging, learning, and logging).
-            Override :meth"`get_info` to get custom key-value pairs in `info`.
-        """
-
-        self.next_time_step()
-        actions = self._parse_actions(actions)
-
-        for building, building_actions in zip(self.buildings, actions):
-            building.apply_actions(**building_actions)
-
-        self.update_variables()
-
-        # NOTE:
-        # This call to retrieve each building's observation dictionary is an expensive call especially since the observations 
-        # are retrieved again to send to agent but the observations in dict form is needed for the reward function to easily
-        # extract building-level values. Can't think of a better way to handle this without giving the reward direct access to
-        # env, which is not the best design for competition integrity sake. Will revisit the building.observations() function
-        # to see how it can be optimized.
-        reward_observations = [b.observations(include_all=True, normalize=False, periodic_normalization=False) for b in self.buildings]
-        reward = self.reward_function.calculate(observations=reward_observations)
-        self.__rewards.append(reward)
-
-        # store episode reward summary
-        if self.terminated:
-            rewards = np.array(self.__rewards[1:], dtype='float32')
-            self.__episode_rewards.append({
-                'min': rewards.min(axis=0).tolist(),
-                'max': rewards.max(axis=0).tolist(),
-                'sum': rewards.sum(axis=0).tolist(),
-                'mean': rewards.mean(axis=0).tolist()
-            })
-
-        else:
-            pass
-
-        return self.observations, reward, self.terminated, self.truncated, self.get_info()
-
-    def get_info(self) -> Mapping[Any, Any]:
-        """Other information to return from the `citylearn.CityLearnEnv.step` function."""
-
-        return {}
-
-    def _parse_actions(self, actions: List[List[float]]) -> List[Mapping[str, float]]:
-        """Return mapping of action name to action value for each building."""
-
-        actions = list(actions)
-        building_actions = []
-
-        if self.central_agent:
-            actions = actions[0]
-            number_of_actions = len(actions)
-            expected_number_of_actions = self.action_space[0].shape[0]
-            assert number_of_actions == expected_number_of_actions,\
-                f'Expected {expected_number_of_actions} actions but {number_of_actions} were parsed to env.step.'
-
-            for building in self.buildings:
-                size = building.action_space.shape[0]
-                building_actions.append(actions[0:size])
-                actions = actions[size:]
-
-        else:
-            building_actions = [list(a) for a in actions]
-
-        # check that appropriate number of building actions have been provided
-        for b, a in zip(self.buildings, building_actions):
-            number_of_actions = len(a)
-            expected_number_of_actions = b.action_space.shape[0]
-            assert number_of_actions == expected_number_of_actions,\
-                f'Expected {expected_number_of_actions} for {b.name} but {number_of_actions} actions were provided.'
-
-        active_actions = [[k for k, v in b.action_metadata.items() if v] for b in self.buildings]
-
-        # Create a list of dictionaries for actions including EV-specific actions
-        parsed_actions = []
-        for i, building in enumerate(self.buildings):
-            action_dict = {}
-            electric_vehicle_actions = {}
-
-            # Populate the action_dict with regular actions
-            for k, action in zip(active_actions[i], building_actions[i]):
-                if 'electric_vehicle_storage' in k:
-                    # Collect EV actions separately
-                    charger_id = k.split('_')[
-                        -1]  # Assuming the key format contains charger ID, e.g., 'electric_vehicle_storage_1'
-                    electric_vehicle_actions[charger_id] = action
-                else:
-                    action_dict[f'{k}_action'] = action
-
-            # Add EV actions to the action_dict if they exist
-            if electric_vehicle_actions:
-                action_dict['electric_vehicle_storage_actions'] = electric_vehicle_actions
-
-            # Fill missing actions with default NaN
-            for k in building.action_metadata:
-                if f'{k}_action' not in action_dict and 'electric_vehicle_storage' not in k:
-                    action_dict[f'{k}_action'] = np.nan
-
-            parsed_actions.append(action_dict)
-
-        return actions
-
-    def evaluate_citylearn_challenge(self) -> Mapping[str, Mapping[str, Union[str, float]]]:
-        """Evalation function for The CityLearn Challenge 2023.
-        
-        Returns
-        -------
-        evaluation: Mapping[str, Mapping[str, Union[str, float]]]
-            Mapping of internal CityLearn evaluation KPIs to their display name, weight and value. 
-        """
-
-        evaluation = {
-            'carbon_emissions_total': {'display_name': 'Carbon emissions', 'weight': 0.10},
-            'discomfort_proportion': {'display_name': 'Unmet hours', 'weight': 0.30},
-            'ramping_average': {'display_name': 'Ramping', 'weight': 0.075},
-            'daily_one_minus_load_factor_average': {'display_name': 'Load factor', 'weight': 0.075},
-            'daily_peak_average': {'display_name': 'Daily peak', 'weight': 0.075},
-            'all_time_peak_average': {'display_name': 'All-time peak', 'weight': 0.075},
-            'one_minus_thermal_resilience_proportion': {'display_name': 'Thermal resilience', 'weight': 0.15},
-            'power_outage_normalized_unserved_energy_total': {'display_name': 'Unserved energy', 'weight': 0.15},
-        }
-        data = self.evaluate(
-            control_condition=EvaluationCondition.WITH_STORAGE_AND_PARTIAL_LOAD_AND_PV,
-            baseline_condition=EvaluationCondition.WITHOUT_STORAGE_AND_PARTIAL_LOAD_BUT_WITH_PV,
-            comfort_band=1.0,
-        )
-        data = data[data['level']=='district'].set_index('cost_function').to_dict('index')
-        evaluation = {k: {**v, 'value': data[k]['value']} for k, v in evaluation.items()}
-        weight_sum = np.nansum([v['weight'] for _, v in evaluation.items()], dtype='float32')
-        assert abs(weight_sum - 1.0) < TOLERANCE, f'weights must sum up to 1.0 but currently sum up to {weight_sum}'
-        weighted_values = [v['weight']*v['value'] for _, v in evaluation.items()]
-        value_sum = np.nansum(weighted_values, dtype='float32')
-        evaluation['average_score'] = {
-            'display_name': 'Score',
-            'weight': None,
-            'value': value_sum/weight_sum
-        }
-
-        return evaluation
-
-    def evaluate(self, control_condition: EvaluationCondition = None, baseline_condition: EvaluationCondition = None, comfort_band: float = None) -> pd.DataFrame:
-        r"""Evaluate cost functions at current time step.
-
-        Calculates and returns building-level and district-level cost functions normalized w.r.t. the no control scenario.
-
-        Parameters
-        ----------
-        control_condition: EvaluationCondition, default: :code:`EvaluationCondition.WITH_STORAGE_AND_PARTIAL_LOAD_AND_PV`
-            Condition for net electricity consumption, cost and emission to use in calculating cost functions for the control/flexible scenario.
-        baseline_condition: EvaluationCondition, default: :code:`EvaluationCondition.WITHOUT_STORAGE_AND_PARTIAL_LOAD_BUT_WITH_PV`
-            Condition for net electricity consumption, cost and emission to use in calculating cost functions for the baseline scenario 
-            that is used to normalize the control_condition scenario.
-        comfort_band: float, optional
-            Comfort band above dry_bulb_temperature_cooling_set_point and below dry_bulb_temperature_heating_set_point beyond 
-            which occupant is assumed to be uncomfortable. Defaults to :py:attr:`citylearn.data.EnergySimulation.DEFUALT_COMFORT_BAND`.
-        
-        Returns
-        -------
-        cost_functions: pd.DataFrame
-            Cost function summary including the following: electricity consumption, zero net energy, carbon emissions, cost,
-            discomfort (total, too cold, too hot, minimum delta, maximum delta, average delta), ramping, 1 - load factor,
-            average daily peak and average annual peak.
-
-        Notes
-        -----
-        The equation for the returned cost function values is :math:`\frac{C_{\textrm{control}}}{C_{\textrm{no control}}}` 
-        where :math:`C_{\textrm{control}}` is the value when the agent(s) control the environment and :math:`C_{\textrm{no control}}`
-        is the value when none of the storages and partial load cooling and heating devices in the environment are actively controlled.
-        """
-
-        # lambda functions to get building or district level properties w.r.t. evaluation condition
-        get_net_electricity_consumption = lambda x, c: getattr(x, f'net_electricity_consumption{c.value}')
-        get_net_electricity_consumption_cost = lambda x, c: getattr(x, f'net_electricity_consumption_cost{c.value}')
-        get_net_electricity_consumption_emission = lambda x, c: getattr(x, f'net_electricity_consumption_emission{c.value}')
-
-        comfort_band = EnergySimulation.DEFUALT_COMFORT_BAND if comfort_band is None else comfort_band
-        building_level = []
-
-        for b in self.buildings:
-            if isinstance(b, DynamicsBuilding):
-                control_condition = EvaluationCondition.WITH_STORAGE_AND_PARTIAL_LOAD_AND_PV if control_condition is None else control_condition
-                baseline_condition = EvaluationCondition.WITHOUT_STORAGE_AND_PARTIAL_LOAD_BUT_WITH_PV if baseline_condition is None else baseline_condition
-
-            else:
-                control_condition = EvaluationCondition.WITH_STORAGE_AND_PV if control_condition is None else control_condition
-                baseline_condition = EvaluationCondition.WITHOUT_STORAGE_BUT_WITH_PV if baseline_condition is None else baseline_condition
-
-            discomfort_kwargs = {
-                'indoor_dry_bulb_temperature': b.indoor_dry_bulb_temperature,
-                'dry_bulb_temperature_cooling_set_point': b.indoor_dry_bulb_temperature_cooling_set_point,
-                'dry_bulb_temperature_heating_set_point': b.indoor_dry_bulb_temperature_heating_set_point,
-                'band': b.comfort_band if comfort_band is None else comfort_band,
-                'occupant_count': b.occupant_count,
-            }
-            unmet, cold, hot,\
-                cold_minimum_delta, cold_maximum_delta, cold_average_delta,\
-                    hot_minimum_delta, hot_maximum_delta, hot_average_delta =\
-                        CostFunction.discomfort(**discomfort_kwargs)
-            expected_energy = b.cooling_demand + b.heating_demand + b.dhw_demand + b.non_shiftable_load
-            served_energy = b.energy_from_cooling_device + b.energy_from_cooling_storage\
-                + b.energy_from_heating_device + b.energy_from_heating_storage\
-                    + b.energy_from_dhw_device + b.energy_from_dhw_storage\
-                        + b.energy_to_non_shiftable_load
-            building_level_ = pd.DataFrame([{
-                'cost_function': 'electricity_consumption_total',
-                'value': CostFunction.electricity_consumption(get_net_electricity_consumption(b, control_condition))[-1]/\
-                    CostFunction.electricity_consumption(get_net_electricity_consumption(b, baseline_condition))[-1],
-            }, {
-                'cost_function': 'zero_net_energy',
-                'value': CostFunction.zero_net_energy(get_net_electricity_consumption(b, control_condition))[-1]/\
-                    CostFunction.zero_net_energy(get_net_electricity_consumption(b, baseline_condition))[-1],
-            }, {
-                'cost_function': 'carbon_emissions_total',
-                'value': CostFunction.carbon_emissions(get_net_electricity_consumption_emission(b, control_condition))[-1]/\
-                    CostFunction.carbon_emissions(get_net_electricity_consumption_emission(b, baseline_condition))[-1]\
-                        if sum(b.carbon_intensity.carbon_intensity) != 0 else None,
-            }, {
-                'cost_function': 'cost_total',
-                'value': CostFunction.cost(get_net_electricity_consumption_cost(b, control_condition))[-1]/\
-                    CostFunction.cost(get_net_electricity_consumption_cost(b, baseline_condition))[-1]\
-                        if sum(b.pricing.electricity_pricing) != 0 else None,
-            }, {
-                'cost_function': 'discomfort_proportion',
-                'value': unmet[-1],
-            }, {
-                'cost_function': 'discomfort_cold_proportion',
-                'value': cold[-1],
-            }, {
-                'cost_function': 'discomfort_hot_proportion',
-                'value': hot[-1],
-            }, {
-                'cost_function': 'discomfort_cold_delta_minimum',
-                'value': cold_minimum_delta[-1],
-            }, {
-                'cost_function': 'discomfort_cold_delta_maximum',
-                'value': cold_maximum_delta[-1],
-            }, {
-                'cost_function': 'discomfort_cold_delta_average',
-                'value': cold_average_delta[-1],
-            }, {
-                'cost_function': 'discomfort_hot_delta_minimum',
-                'value': hot_minimum_delta[-1],
-            }, {
-                'cost_function': 'discomfort_hot_delta_maximum',
-                'value': hot_maximum_delta[-1],
-            }, {
-                'cost_function': 'discomfort_hot_delta_average',
-                'value': hot_average_delta[-1],
-            }, {
-                'cost_function': 'one_minus_thermal_resilience_proportion',
-                'value': CostFunction.one_minus_thermal_resilience(power_outage=b.power_outage_signal, **discomfort_kwargs)[-1],
-            }, {
-                'cost_function': 'power_outage_normalized_unserved_energy_total',
-                'value': CostFunction.normalized_unserved_energy(expected_energy, served_energy, power_outage=b.power_outage_signal)[-1]
-            }, {
-                'cost_function': 'annual_normalized_unserved_energy_total',
-                'value': CostFunction.normalized_unserved_energy(expected_energy, served_energy)[-1]
-            }])
-            building_level_['name'] = b.name
-            building_level.append(building_level_)
-
-        building_level = pd.concat(building_level, ignore_index=True)
-        building_level['level'] = 'building'
-
-        ## district level
-        # set default evaluation conditions
-        control_condition = EvaluationCondition.WITH_STORAGE_AND_PARTIAL_LOAD_AND_PV if control_condition is None else control_condition
-        baseline_condition = EvaluationCondition.WITHOUT_STORAGE_AND_PARTIAL_LOAD_BUT_WITH_PV if baseline_condition is None else baseline_condition
-
-        district_level = pd.DataFrame([{
-            'cost_function': 'ramping_average',
-            'value': CostFunction.ramping(get_net_electricity_consumption(self, control_condition))[-1]/\
-                CostFunction.ramping(get_net_electricity_consumption(self, baseline_condition))[-1],
-        }, {
-            'cost_function': 'daily_one_minus_load_factor_average',
-            'value': CostFunction.one_minus_load_factor(get_net_electricity_consumption(self, control_condition), window=24)[-1]/\
-                CostFunction.one_minus_load_factor(get_net_electricity_consumption(self, baseline_condition), window=24)[-1],
-        },{
-            'cost_function': 'monthly_one_minus_load_factor_average',
-            'value': CostFunction.one_minus_load_factor(get_net_electricity_consumption(self, control_condition), window=730)[-1]/\
-                CostFunction.one_minus_load_factor(get_net_electricity_consumption(self, baseline_condition), window=730)[-1],
-        }, {
-            'cost_function': 'daily_peak_average',
-            'value': CostFunction.peak(get_net_electricity_consumption(self, control_condition), window=24)[-1]/\
-                CostFunction.peak(get_net_electricity_consumption(self, baseline_condition), window=24)[-1],
-        }, {
-            'cost_function': 'all_time_peak_average',
-            'value': CostFunction.peak(get_net_electricity_consumption(self, control_condition), window=self.time_steps)[-1]/\
-                CostFunction.peak(get_net_electricity_consumption(self, baseline_condition), window=self.time_steps)[-1],
-        }])
-
-        district_level = pd.concat([district_level, building_level], ignore_index=True, sort=False)
-        district_level = district_level.groupby(['cost_function'])[['value']].mean().reset_index()
-        district_level['name'] = 'District'
-        district_level['level'] = 'district'
-        cost_functions = pd.concat([district_level, building_level], ignore_index=True, sort=False)
-
-        return cost_functions
-
-    def next_time_step(self):
-        r"""Advance all buildings to next `time_step`."""
-
-        for building in self.buildings:
-            building.next_time_step()
-
-        # Advance electric vehicles to the next time step. This function is used as EVs exist even without being connected to any building (e.g. when they are being used to commute)
-        # As such, this function simulates the EV to the next time step. EVs simulation (connection status) is based on the dataset corresponding to each one
-        for electric_vehicle in self.electric_vehicles:
-            electric_vehicle.next_time_step()
-
-        super().next_time_step()
-
-        #This function is here so that, when the new time step is reached, the first thing to do is plug in/out the EVs according to their individual dataset
-        #It basicly associates an EV to a Building.Charger
-        self.associate_electric_vehicles_to_chargers()
-
-    def associate_electric_vehicles_to_chargers(self):
-        r"""Associate electric_vehicle to its destination charger for observations."""
-
-        for electric_vehicle in self.electric_vehicles:
-
-            charger = electric_vehicle.electric_vehicle_simulation.charger[self.time_step]
-            state = electric_vehicle.electric_vehicle_simulation.electric_vehicle_charger_state[self.time_step]
-
-            if charger != "" and charger != "nan":
-                for b in self.buildings:
-                    if b.electric_vehicle_chargers is not None:
-                        for c in b.electric_vehicle_chargers:
-                            if c.charger_id == charger:
-                                if state == 1:  # ev connected to charger
-                                    c.plug_car(electric_vehicle)
-                                if state == 2: #EVs can also be associated as incoming to a given charger
-                                    c.associate_incoming_car(electric_vehicle)
-
-    def reset(self, seed: int = None, options: Mapping[str, Any] = None) -> Tuple[List[List[float]], dict]:
-        r"""Reset `CityLearnEnv` to initial state.
-
-        Parameters
-        ----------
-        seed: int, optional
-            Use to updated :code:`citylearn.CityLearnEnv.random_seed` if value is provided.
-        options: Mapping[str, Any], optional
-            Use to pass additional data to environment on reset. Not used in this base class
-            but included to conform to gymnasium interface.
-        
-        Returns
-        -------
-        observations: List[List[float]]
-            :attr:`observations`.
-        info: dict
-            A dictionary that may contain additional information regarding the reason for a `terminated` signal.
-            `info` contains auxiliary diagnostic information (helpful for debugging, learning, and logging).
-            Override :meth"`get_info` to get custom key-value pairs in `info`.
-        """
-
-        # object reset
-        super().reset()
-
-        # update seed
-        if seed is not None:
-            self.random_seed = seed
-
-        else:
-            pass
-
-        # update time steps for time series
-        self.episode_tracker.next_episode(
-            self.episode_time_steps,
-            self.rolling_episode_split,
-            self.random_episode_split,
-            self.random_seed,
-        )
-
-        for building in self.buildings:
-            building.reset()
-
-        for ev in self.electric_vehicles:
-            ev.reset()
-        self.associate_electric_vehicles_to_chargers()
-
-        # reset reward function (does nothing by default)
-        self.reward_function.reset()
-
-        # variable reset
-        self.__rewards = [[]]
-        self.__net_electricity_consumption = []
-        self.__net_electricity_consumption_cost = []
-        self.__net_electricity_consumption_emission = []
-        self.update_variables()
-
-        return self.observations, self.get_info()
-
-    def update_variables(self):
-        # net electricity consumption
-        self.__net_electricity_consumption.append(sum([b.net_electricity_consumption[self.time_step] for b in self.buildings]))
-
-        # net electriciy consumption cost
-        self.__net_electricity_consumption_cost.append(sum([b.net_electricity_consumption_cost[self.time_step] for b in self.buildings]))
-
-        # net electriciy consumption emission
-        self.__net_electricity_consumption_emission.append(sum([b.net_electricity_consumption_emission[self.time_step] for b in self.buildings]))
-
-    def load_agent(self, agent: Union[str, 'citylearn.agents.base.Agent'] = None, **kwargs) -> Union[Any, 'citylearn.agents.base.Agent']:
-        """Return :class:`Agent` or sub class object as defined by the `schema`.
-
-        Parameters
-        ----------
-        agent: Union[str, 'citylearn.agents.base.Agent], optional
-            Agent class or string describing path to agent class, e.g. 'citylearn.agents.base.BaselineAgent'.
-            If a value is not provided, defaults to the agent defined in the schema:agent:type.
-
-        **kwargs : dict
-            Agent initialization attributes. For most agents e.g. CityLearn and Stable-Baselines3 agents, 
-            an intialized :py:attr:`env` must be parsed to the agent :py:meth:`init` function.
-        
-        Returns
-        -------
-        agent: Agent
-            Initialized agent.
-        """
-
-        # set agent class
-        if agent is not None:
-            agent_type = agent
-
-            if not isinstance(agent_type, str):
-                agent_type = [agent_type.__module__] + [agent_type.__name__]
-                agent_type = '.'.join(agent_type)
-
-            else:
-                pass
-
-        # set agent init attributes
-        else:
-            agent_type = self.schema['agent']['type']
-
-        if kwargs is not None and len(kwargs) > 0:
-            agent_attributes = kwargs
-
-        elif agent is None:
-            agent_attributes = self.schema['agent'].get('attributes', {})
-
-        else:
-            agent_attributes = None
-
-        agent_module = '.'.join(agent_type.split('.')[0:-1])
-        agent_name = agent_type.split('.')[-1]
-        agent_constructor = getattr(importlib.import_module(agent_module), agent_name)
-        agent = agent_constructor() if agent_attributes is None else agent_constructor(**agent_attributes)
-
-        return agent
-
-<<<<<<< HEAD
-    def _load(self, schema: Union[str, Path, Mapping[str, Any]], **kwargs) -> Tuple[Union[Path, str], List[Building], List[ElectricVehicle], Union[int, List[Tuple[int, int]]], bool, bool, float, RewardFunction, bool, List[str], EpisodeTracker]:
-=======
-    def _load(self, schema: Mapping[str, Any], **kwargs) -> Tuple[Union[Path, str], List[Building], Union[int, List[Tuple[int, int]]], bool, bool, float, RewardFunction, bool, List[str], EpisodeTracker]:
->>>>>>> eb6e2e6d
-        """Return `CityLearnEnv` and `Controller` objects as defined by the `schema`.
-
-        Parameters
-        ----------
-        schema: Mapping[str, Any]
-            N:code:`dict` object of a CityLearn schema.
-        
-        Returns
-        -------
-        root_directory: Union[Path, str]
-            Absolute path to directory that contains the data files including the schema.
-        buildings : List[Building]
-            Buildings in CityLearn environment.
-        electric_vehicles : List[ElectricVehicle]
-            Electric Vehicles in CityLearn environment.
-        episode_time_steps: Union[int, List[Tuple[int, int]]]
-            Number of time steps in an episode. Defaults to (`simulation_end_time_step` - `simulation_start_time_step`) + 1.
-        rolling_episode_split: bool
-            True if episode sequences are split such that each time step is a candidate for `episode_start_time_step` otherwise, False to split episodes 
-            in steps of `episode_time_steps`.
-        random_episode_split: bool
-            True if episode splits are to be selected at random during training otherwise, False to select sequentially.
-        seconds_per_time_step: float
-            Number of seconds in 1 `time_step` and must be set to >= 1.
-        reward_function : RewardFunction
-            Reward function class instance.
-        central_agent : bool
-            Expect 1 central agent to control all building storage device.
-        shared_observations : List[str]
-            Names of common observations across all buildings i.e. observations that have the same value irrespective of the building.
-        """
-<<<<<<< HEAD
-
-        if isinstance(schema, (str, Path)) and os.path.isfile(schema):
-            schema_filepath = Path(schema) if isinstance(schema, str) else schema
-            schema = read_json(schema)
-            schema['root_directory'] = os.path.split(schema_filepath.absolute())[0] if schema['root_directory'] is None\
-                else schema['root_directory']
-
-        elif isinstance(schema, str) and schema in DataSet.get_names():
-            schema = DataSet.get_schema(schema)
-            schema['root_directory'] = '' if schema['root_directory'] is None else schema['root_directory']
-
-        elif isinstance(schema, dict):
-            schema = deepcopy(schema)
-            schema['root_directory'] = '' if schema['root_directory'] is None else schema['root_directory']
-
-        else:
-            raise UnknownSchemaError()
-=======
->>>>>>> eb6e2e6d
-
-        schema['root_directory'] = kwargs['root_directory'] if kwargs.get('root_directory') is not None else schema[
-            'root_directory']
-        schema['random_seed'] = schema.get('random_seed', None) if kwargs.get('random_seed',
-                                                                              None) is None else schema.get(
-            'random_seed', None)
-        schema['central_agent'] = kwargs['central_agent'] if kwargs.get('central_agent') is not None else schema[
-            'central_agent']
-
-        #Separated chargers observations to create one for each charger at each building based on active ones at the schema
-        schema['chargers_observations_helper'] = {key: value for key, value in schema["observations"].items() if key.startswith("electric_vehicle_")}
-        schema['chargers_actions_helper'] = {key: value for key, value in schema["actions"].items() if key.startswith("electric_vehicle_")}
-        schema['chargers_shared_observations_helper'] = {key: value for key, value in schema["observations"].items() if
-                                        key.startswith("electric_vehicle_") and value.get("shared_in_central_agent", True)}
-
-        schema['observations'] =  {key: value for key, value in schema["observations"].items() if key not in schema['chargers_observations_helper']}
-        schema['actions'] = {k: v for k, v in schema['actions'].items() if k not in schema['chargers_actions_helper']}
-
-        # Update shared observations, excluding any keys that start with 'electric_vehicle_'
-        schema['shared_observations'] = kwargs['shared_observations'] if kwargs.get('shared_observations') is not None else [
-            k for k, v in schema['observations'].items() if
-            not k.startswith("electric_vehicle_") and v.get('shared_in_central_agent', False)
-        ]
-
-        schema['episode_time_steps'] = kwargs['episode_time_steps'] if kwargs.get('episode_time_steps') is not None else schema.get('episode_time_steps', None)
-        schema['rolling_episode_split'] = kwargs['rolling_episode_split'] if kwargs.get('rolling_episode_split') is not None else schema.get('rolling_episode_split', None)
-        schema['random_episode_split'] = kwargs['random_episode_split'] if kwargs.get('random_episode_split') is not None else schema.get('random_episode_split', None)
-        schema['seconds_per_time_step'] = kwargs['seconds_per_time_step'] if kwargs.get('seconds_per_time_step') is not None else schema['seconds_per_time_step']
-
-        schema['simulation_start_time_step'] = kwargs['simulation_start_time_step'] if kwargs.get('simulation_start_time_step') is not None else\
-            schema['simulation_start_time_step']
-        schema['simulation_end_time_step'] = kwargs['simulation_end_time_step'] if kwargs.get('simulation_end_time_step') is not None else\
-            schema['simulation_end_time_step']
-        episode_tracker = EpisodeTracker(schema['simulation_start_time_step'], schema['simulation_end_time_step'])
-
-        # get sizing data to reduce read time
-        pv_sizing_data = EnergySimulation.get_pv_sizing_data()
-        battery_sizing_data = EnergySimulation.get_battery_sizing_data()
-
-        # get buildings to include
-        buildings_to_include = list(schema['buildings'].keys())
-        buildings = []
-
-        if kwargs.get('buildings') is not None and len(kwargs['buildings']) > 0:
-            if isinstance(kwargs['buildings'][0], Building):
-                buildings: List[Building] = kwargs['buildings']
-
-                for b in buildings:
-                    b.episode_tracker = episode_tracker
-
-                buildings_to_include = []
-
-            elif isinstance(kwargs['buildings'][0], str):
-                buildings_to_include = [b for b in buildings_to_include if b in kwargs['buildings']]
-
-            elif isinstance(kwargs['buildings'][0], int):
-                buildings_to_include = [buildings_to_include[i] for i in kwargs['buildings']]
-
-            else:
-                raise Exception('Unknown buildings type. Allowed types are citylearn.building.Building, int and str.')
-
-        else:
-            buildings_to_include = [b for b in buildings_to_include if schema['buildings'][b]['include']]
-
-        # load buildings
-        for i, building_name in enumerate(buildings_to_include):
-            buildings.append(
-                self._load_building(i, building_name, schema, episode_tracker, pv_sizing_data, battery_sizing_data,**kwargs))
-
-        # Load electric vehicles (if present in the schema)
-        electric_vehicles_def = []
-        if kwargs.get('electric_vehicles_def') is not None and len(kwargs['electric_vehicles_def']) > 0:
-            electric_vehicle_schemas = kwargs['electric_vehicles_def']
-        else:
-            electric_vehicle_schemas = schema.get('electric_vehicles_def', {})
-
-        for electric_vehicle_name, electric_vehicle_schema in electric_vehicle_schemas.items():
-            if electric_vehicle_schema['include']:
-                electric_vehicles_def.append(self._load_electric_vehicle(electric_vehicle_name,schema,electric_vehicle_schema,episode_tracker))
-
-        # set reward function
-        if kwargs.get('reward_function') is not None:
-            reward_function_type = kwargs['reward_function']
-
-            if not isinstance(reward_function_type, str):
-                reward_function_type = [reward_function_type.__module__] + [reward_function_type.__name__]
-                reward_function_type = '.'.join(reward_function_type)
-
-            else:
-                pass
-
-        else:
-            reward_function_type = schema['reward_function']['type']
-
-        if kwargs.get('reward_function_kwargs') is not None:
-            reward_function_attributes = kwargs['reward_function_kwargs']
-
-        else:
-            reward_function_attributes = schema['reward_function'].get('attributes', None)
-            reward_function_attributes = {} if reward_function_attributes is None else reward_function_attributes
-
-        reward_function_module = '.'.join(reward_function_type.split('.')[0:-1])
-        reward_function_name = reward_function_type.split('.')[-1]
-        reward_function_constructor = getattr(importlib.import_module(reward_function_module), reward_function_name)
-        reward_function = reward_function_constructor(None, **reward_function_attributes)
-
-
-        print("FInished loading")
-
-        return (
-            schema['root_directory'], buildings, electric_vehicles_def, schema['episode_time_steps'], schema['rolling_episode_split'],
-            schema['random_episode_split'],
-            schema['seconds_per_time_step'], reward_function, schema['central_agent'], schema['shared_observations'],
-            episode_tracker
-        )
-
-    def _load_building(self, index: int, building_name: str, schema: dict, episode_tracker: EpisodeTracker,
-                       pv_sizing_data: pd.DataFrame, battery_sizing_data: pd.DataFrame, **kwargs) -> Building:
-        """Initializes and returns a building model."""
-
-        building_schema = schema['buildings'][building_name]
-        building_kwargs = {}
-
-        # data
-        energy_simulation = pd.read_csv(
-            os.path.join(schema['root_directory'], building_schema['energy_simulation']))
-        energy_simulation = EnergySimulation(**energy_simulation.to_dict('list'))
-        weather = pd.read_csv(os.path.join(schema['root_directory'], building_schema['weather']))
-        weather = Weather(**weather.to_dict('list'))
-
-        if building_schema.get('carbon_intensity', None) is not None:
-            carbon_intensity = pd.read_csv(
-                os.path.join(schema['root_directory'], building_schema['carbon_intensity']))
-            carbon_intensity = CarbonIntensity(**carbon_intensity.to_dict('list'))
-
-        else:
-            carbon_intensity = CarbonIntensity(np.zeros(energy_simulation.hour.shape[0], dtype='float32'))
-
-        if building_schema.get('pricing', None) is not None:
-            pricing = pd.read_csv(os.path.join(schema['root_directory'], building_schema['pricing']))
-            pricing = Pricing(**pricing.to_dict('list'))
-
-        else:
-            pricing = Pricing(
-                np.zeros(energy_simulation.hour.shape[0], dtype='float32'),
-                np.zeros(energy_simulation.hour.shape[0], dtype='float32'),
-                np.zeros(energy_simulation.hour.shape[0], dtype='float32'),
-                np.zeros(energy_simulation.hour.shape[0], dtype='float32'),
-            )
-
-        # observation metadata
-        observation_metadata = {k: v['active'] for k, v in schema['observations'].items()}
-
-        if kwargs.get('active_observations') is not None:
-            active_observations = kwargs['active_observations']
-            active_observations = active_observations[index] if isinstance(active_observations[0],
-                                                                           list) else active_observations
-            observation_metadata = {k: True if k in active_observations else False for k in observation_metadata}
-
-        else:
-            pass
-
-        if kwargs.get('inactive_observations') is not None:
-            inactive_observations = kwargs['inactive_observations']
-            inactive_observations = inactive_observations[index] if isinstance(inactive_observations[0],
-                                                                               list) else inactive_observations
-
-        elif building_schema.get('inactive_observations') is not None:
-            inactive_observations = building_schema['inactive_observations']
-
-        else:
-            inactive_observations = []
-
-        observation_metadata = {k: False if k in inactive_observations else v for k, v in
-                                observation_metadata.items()}
-
-        # action metadata
-        action_metadata = {k: v['active'] for k, v in schema['actions'].items()}
-
-        if kwargs.get('active_actions') is not None:
-            active_actions = kwargs['active_actions']
-            active_actions = active_actions[index] if isinstance(active_actions[0], list) else active_actions
-            action_metadata = {k: True if k in active_actions else False for k in action_metadata}
-
-        else:
-            pass
-
-        if kwargs.get('inactive_actions') is not None:
-            inactive_actions = kwargs['inactive_actions']
-            inactive_actions = inactive_actions[index] if isinstance(inactive_actions[0],
-                                                                     list) else inactive_actions
-
-        elif building_schema.get('inactive_actions') is not None:
-            inactive_actions = building_schema['inactive_actions']
-
-        else:
-            inactive_actions = []
-
-        action_metadata = {k: False if k in inactive_actions else v for k, v in action_metadata.items()}
-
-        # construct building
-        building_type = 'citylearn.citylearn.Building' if building_schema.get('type', None) is None else \
-        building_schema['type']
-        building_type_module = '.'.join(building_type.split('.')[0:-1])
-        building_type_name = building_type.split('.')[-1]
-        building_constructor = getattr(importlib.import_module(building_type_module),building_type_name)
-        
-        # set dynamics
-        if building_schema.get('dynamics', None) is not None:
-            dynamics_type = building_schema['dynamics']['type']
-            dynamics_module = '.'.join(dynamics_type.split('.')[0:-1])
-            dynamics_name = dynamics_type.split('.')[-1]
-            dynamics_constructor = getattr(importlib.import_module(dynamics_module), dynamics_name)
-            attributes = building_schema['dynamics'].get('attributes', {})
-            attributes['filepath'] = os.path.join(schema['root_directory'], attributes['filename'])
-            _ = attributes.pop('filename')
-            building_kwargs[f'dynamics'] = dynamics_constructor(**attributes)
-        
-        else:
-            building_kwargs['dynamics'] = None
-
-        # set occupant
-        if building_schema.get('occupant', None) is not None:
-            building_occupant = building_schema['occupant']
-            occupant_type = building_occupant['type']
-            occupant_module = '.'.join(occupant_type.split('.')[0:-1])
-            occupant_name = occupant_type.split('.')[-1]
-            occupant_constructor = getattr(importlib.import_module(occupant_module), occupant_name)
-            attributes: dict = building_occupant.get('attributes', {})
-            parameters_filepath = os.path.join(schema['root_directory'], building_occupant['parameters_filename'])
-            parameters = pd.read_csv(parameters_filepath)
-            attributes['parameters'] = LogisticRegressionOccupantParameters(**parameters.to_dict('list'))
-            attributes['episode_tracker'] = episode_tracker
-            attributes['random_seed'] = schema['random_seed']
-
-            for k in ['increase', 'decrease']:
-                attributes[f'setpoint_{k}_model_filepath'] = os.path.join(schema['root_directory'], attributes[f'setpoint_{k}_model_filename'])
-                _ = attributes.pop(f'setpoint_{k}_model_filename')
-
-            building_kwargs['occupant'] = occupant_constructor(**attributes)
-        
-        else:
-            building_kwargs['occupant'] = None
-
-        # set power outage model
-        building_schema_power_outage = building_schema.get('power_outage', {})
-        simulate_power_outage = kwargs.get('simulate_power_outage')
-        simulate_power_outage = building_schema_power_outage.get(
-            'simulate_power_outage') if simulate_power_outage is None else simulate_power_outage
-        simulate_power_outage = simulate_power_outage[index] if isinstance(simulate_power_outage,
-                                                                           list) else simulate_power_outage
-        stochastic_power_outage = building_schema_power_outage.get('stochastic_power_outage')
-
-        if building_schema_power_outage.get('stochastic_power_outage_model', None) is not None:
-            stochastic_power_outage_model_type = building_schema_power_outage['stochastic_power_outage_model'][
-                'type']
-            stochastic_power_outage_model_module = '.'.join(stochastic_power_outage_model_type.split('.')[0:-1])
-            stochastic_power_outage_model_name = stochastic_power_outage_model_type.split('.')[-1]
-            stochastic_power_outage_model_constructor = getattr(
-                importlib.import_module(stochastic_power_outage_model_module),
-                stochastic_power_outage_model_name
-            )
-            attributes = building_schema_power_outage.get('stochastic_power_outage_model', {}).get('attributes', {})
-            stochastic_power_outage_model = stochastic_power_outage_model_constructor(**attributes)
-
-        else:
-            stochastic_power_outage_model = None
-
-        #Adding chargers to buildings if they exist
-        if building_schema.get("chargers", None) is not None:
-            chargers_list = []
-            for charger_name, charger_config in building_schema["chargers"].items():
-                charger_type = charger_config['type']
-                charger_module = '.'.join(charger_type.split('.')[0:-1])
-                charger_class_name = charger_type.split('.')[-1]
-                charger_class = getattr(importlib.import_module(charger_module), charger_class_name)
-                charger_attributes = charger_config.get('attributes', {})
-                charger_object = charger_class(charger_id=charger_name, **charger_attributes,
-                                               seconds_per_time_step=schema['seconds_per_time_step'], )
-                chargers_list.append(charger_object)
-
-                if 'electric_vehicle_storage' not in inactive_actions and "electric_vehicle_storage" in schema['chargers_actions_helper']:
-                    # Add new action for this charger to action_metadata
-                    action_metadata[f'electric_vehicle_storage_{charger_name}'] = True
-
-                # Consider that if chargers_observations is not empty we should populate observations for chargers
-                # Each charger replicates the observations of the original chargers_observations but specific for its own
-                # If shared observations are active for the specific observation, that observation is added to shared_observations
-
-                if schema['chargers_observations_helper'] is not None and 'electric_vehicle_charger_state' in schema['chargers_observations_helper']:
-                    for state_type in ['connected', 'incoming']:
-                        if schema['chargers_observations_helper']['electric_vehicle_charger_state']["active"]:
-                            observation_metadata[f'charger_{charger_name}_{state_type}_state'] = True  # Add base case
-                        if "electric_vehicle_charger_state" in schema['chargers_shared_observations_helper']:
-                            schema['shared_observations'].append(f'charger_{charger_name}_{state_type}_state')
-
-                        for obs in schema['chargers_observations_helper']:
-                            if schema['chargers_observations_helper'][obs]["active"] and obs != 'electric_vehicle_charger_state':
-                                observation_metadata[f'charger_{charger_name}_{state_type}_{obs}'] = True
-                            if obs in schema['chargers_shared_observations_helper']:
-                                schema['shared_observations'].append(f'charger_{charger_name}_{state_type}_{obs}')
-        else:
-            chargers_list = []
-
-        building: Building = building_constructor(
-            energy_simulation=energy_simulation,
-            electric_vehicle_chargers=chargers_list,
-            weather=weather,
-            observation_metadata=observation_metadata,
-            action_metadata=action_metadata,
-            carbon_intensity=carbon_intensity,
-            pricing=pricing,
-            name=building_name,
-            seconds_per_time_step=schema['seconds_per_time_step'],
-            random_seed=schema['random_seed'],
-            episode_tracker=episode_tracker,
-            simulate_power_outage=simulate_power_outage,
-            stochastic_power_outage=stochastic_power_outage,
-            stochastic_power_outage_model=stochastic_power_outage_model,
-            **building_kwargs,
-        )
-
-        # update devices
-        device_metadata = {
-            'cooling_device': {'autosizer': building.autosize_cooling_device},
-            'heating_device': {'autosizer': building.autosize_heating_device},
-            'dhw_device': {'autosizer': building.autosize_dhw_device},
-            'dhw_storage': {'autosizer': building.autosize_dhw_storage},
-            'cooling_storage': {'autosizer': building.autosize_cooling_storage},
-            'heating_storage': {'autosizer': building.autosize_heating_storage},
-            'electrical_storage': {'autosizer': building.autosize_electrical_storage},
-            'pv': {'autosizer': building.autosize_pv}
-        }
-        solar_generation = kwargs.get('solar_generation')
-        solar_generation = True if solar_generation is None else solar_generation
-        solar_generation = solar_generation[index] if isinstance(solar_generation, list) else solar_generation
-
-        for device_name in device_metadata:
-            if building_schema.get(device_name, None) is None:
-                device = None
-
-            elif device_name == 'pv' and not solar_generation:
-                device = None
-
-            else:
-                device_type: str = building_schema[device_name]['type']
-                device_module = '.'.join(device_type.split('.')[0:-1])
-                device_type_name = device_type.split('.')[-1]
-                constructor = getattr(importlib.import_module(device_module), device_type_name)
-                attributes = building_schema[device_name].get('attributes', {})
-                attributes['seconds_per_time_step'] = schema['seconds_per_time_step']
-
-                # in case device technical specifications are to be randomly sampled, make sure each device per building has a unique seed
-                md5 = hashlib.md5()
-                device_random_seed = 0
-
-                for string in [building_name, building_type, device_name, device_type]:
-                    md5.update(string.encode())
-                    hash_to_integer_base = 16
-                    device_random_seed += int(md5.hexdigest(), hash_to_integer_base)
-
-                device_random_seed = int(str(device_random_seed * (schema['random_seed'] + 1))[:9])
-
-                attributes = {
-                    **attributes,
-                    'random_seed': attributes['random_seed'] if attributes.get('random_seed',
-                                                                               None) is not None else device_random_seed
-                }
-                device = constructor(**attributes)
-                autosize = False if building_schema[device_name].get('autosize', None) is None else \
-                building_schema[device_name]['autosize']
-                building.__setattr__(device_name, device)
-
-                if autosize:
-                    autosizer = device_metadata[device_name]['autosizer']
-                    autosize_kwargs = {} if building_schema[device_name].get('autosize_attributes',
-                                                                             None) is None else \
-                    building_schema[device_name]['autosize_attributes']
-
-                    if isinstance(device, PV):
-                        autosize_kwargs['epw_filepath'] = os.path.join(schema['root_directory'],
-                                                                       autosize_kwargs['epw_filepath'])
-                        autosize_kwargs['sizing_data'] = pv_sizing_data
-
-                    elif isinstance(device, Battery):
-                        autosize_kwargs['sizing_data'] = battery_sizing_data
-
-                    else:
-                        pass
-
-                    autosizer(**autosize_kwargs)
-
-                else:
-                    pass
-
-                # set back the random seed to to building's random seed
-                device.random_seed = schema['random_seed']
-
-        building.observation_space = building.estimate_observation_space()
-        building.action_space = building.estimate_action_space()
-
-        return building
-
-    def _load_electric_vehicle(self, electric_vehicle_name: str, schema: dict, electric_vehicle_schema: dict, episode_tracker: EpisodeTracker) -> ElectricVehicle:
-        """Initializes and returns an electric vehicle model."""
-        # Load energy simulation data for the EV
-
-        electric_vehicle_simulation = pd.read_csv(
-            os.path.join(schema['root_directory'], electric_vehicle_schema['energy_simulation'])
-        ).iloc[schema['simulation_start_time_step']:schema['simulation_end_time_step'] + 1].copy()
-        electric_vehicle_simulation = ElectricVehicleSimulation(*electric_vehicle_simulation.values.T)
-
-        # Observation and action metadata
-        electric_vehicle_inactive_observations = electric_vehicle_schema.get('inactive_observations', [])
-        electric_vehicle_inactive_actions = electric_vehicle_schema.get('inactive_actions', [])
-        electric_vehicle_observation_metadata = {s: False if s in electric_vehicle_inactive_observations else True for s in schema['chargers_observations_helper']
-                                   if s != 'electric_vehicle_charger_state'}
-        electric_vehicle_action_metadata = {a: False if a in electric_vehicle_inactive_actions else True for a in ['chargers_actions_helper']}
-
-        # Construct the battery object
-        capacity = electric_vehicle_schema["battery"]["attributes"]["capacity"]
-        nominal_power = electric_vehicle_schema["battery"]["attributes"]["nominal_power"]
-        initial_soc = electric_vehicle_schema["battery"]["attributes"]["initial_soc"]
-        min_battery_soc = electric_vehicle_schema.get("battery", None).get("attributes", None).get("min_battery_soc", None)
-
-        battery = Battery(
-            capacity=capacity,
-            nominal_power=nominal_power,
-            initial_soc=initial_soc,
-            seconds_per_time_step=schema['seconds_per_time_step'],
-            random_seed=schema['random_seed'],
-            episode_tracker=episode_tracker
-        )
-
-        # Get the EV constructor
-
-        electric_vehicle_type = 'citylearn.citylearn.ElectricVehicle' if electric_vehicle_schema.get('type', None) is None else electric_vehicle_schema['type']
-        electric_vehicle_type_module = '.'.join(electric_vehicle_type.split('.')[0:-1])
-        electric_vehicle_type_name = electric_vehicle_type.split('.')[-1]
-        electric_vehicle_constructor = getattr(importlib.import_module(electric_vehicle_type_module), electric_vehicle_type_name)
-
-        # Initialize EV
-        ev: ElectricVehicle = electric_vehicle_constructor(
-            electric_vehicle_simulation=electric_vehicle_simulation,
-            observation_metadata=electric_vehicle_observation_metadata,
-            action_metadata=electric_vehicle_action_metadata,
-            battery=battery,
-            name=electric_vehicle_name,
-            seconds_per_time_step=schema['seconds_per_time_step'],
-            random_seed=schema['random_seed'],
-            min_battery_soc=min_battery_soc,
-            episode_tracker=episode_tracker
-        )
-
-        ev.observation_space = ev.estimate_observation_space()
-        ev.action_space = ev.estimate_action_space()
-
-        return ev
-
-class Error(Exception):
-    """Base class for other exceptions."""
-
-class UnknownSchemaError(Error):
-    """Raised when a schema is not a data set name, dict nor filepath."""
-    __MESSAGE = 'Unknown schema parsed into constructor. Schema must be name of CityLearn data set,'\
-        ' a filepath to JSON representation or `dict` object of a CityLearn schema.'\
-        ' Call citylearn.data.DataSet.get_names() for list of available CityLearn data sets.'
-
-    def __init__(self,message=None):
+from copy import deepcopy
+from enum import Enum
+import hashlib
+import importlib
+import logging
+import os
+from pathlib import Path
+from typing import Any, List, Mapping, Tuple, Union
+from gymnasium import Env, spaces
+import numpy as np
+import pandas as pd
+from citylearn.base import Environment, EpisodeTracker
+from citylearn.building import Building, DynamicsBuilding
+from citylearn.electric_vehicle import ElectricVehicle
+from citylearn.energy_model import Battery
+from citylearn.cost_function import CostFunction
+from citylearn.data import DataSet, EnergySimulation, CarbonIntensity, LogisticRegressionOccupantParameters, Pricing, TOLERANCE, Weather, ElectricVehicleSimulation
+from citylearn.energy_model import Battery, PV
+from citylearn.reward_function import RewardFunction
+from citylearn.utilities import read_json
+
+LOGGER = logging.getLogger()
+logging.getLogger('matplotlib.font_manager').disabled = True
+logging.getLogger('matplotlib.pyplot').disabled = True
+
+class EvaluationCondition(Enum):
+    """Evaluation conditions.
+    
+    Used in `citylearn.CityLearnEnv.calculate` method.
+    """
+
+    # general (soft private)
+    _DEFAULT = ''
+    _STORAGE_SUFFIX = '_without_storage'
+    _PARTIAL_LOAD_SUFFIX = '_and_partial_load'
+    _PV_SUFFIX = '_and_pv'
+
+    # Building type
+    WITH_STORAGE_AND_PV = _DEFAULT
+    WITHOUT_STORAGE_BUT_WITH_PV = _STORAGE_SUFFIX
+    WITHOUT_STORAGE_AND_PV = WITHOUT_STORAGE_BUT_WITH_PV +_PV_SUFFIX
+
+    # DynamicsBuilding type
+    WITH_STORAGE_AND_PARTIAL_LOAD_AND_PV = WITH_STORAGE_AND_PV
+    WITHOUT_STORAGE_BUT_WITH_PARTIAL_LOAD_AND_PV = WITHOUT_STORAGE_BUT_WITH_PV
+    WITHOUT_STORAGE_AND_PARTIAL_LOAD_BUT_WITH_PV = WITHOUT_STORAGE_BUT_WITH_PARTIAL_LOAD_AND_PV + _PARTIAL_LOAD_SUFFIX
+    WITHOUT_STORAGE_AND_PARTIAL_LOAD_AND_PV = WITHOUT_STORAGE_AND_PARTIAL_LOAD_BUT_WITH_PV + _PV_SUFFIX
+
+class CityLearnEnv(Environment, Env):
+    r"""CityLearn nvironment class.
+
+    Parameters
+    ----------
+    schema: Union[str, Path, Mapping[str, Any]]
+        Name of CityLearn data set, filepath to JSON representation or :code:`dict` object of a CityLearn schema.
+        Call :py:meth:`citylearn.data.DataSet.get_names` for list of available CityLearn data sets.
+    root_directory: Union[str, Path]
+        Absolute path to directory that contains the data files including the schema.
+    buildings: Union[List[Building], List[str], List[int]], optional
+        Buildings to include in environment. If list of :code:`citylearn.building.Building` is provided, will override :code:`buildings` definition in schema.
+        If list of :str: is provided will include only schema :code:`buildings` keys that are contained in provided list of :code:`str`.
+        If list of :int: is provided will include only schema :code:`buildings` whose index is contained in provided list of :code:`int`.
+    simulation_start_time_step: int, optional
+        Time step to start reading data files contents.
+    simulation_end_time_step: int, optional
+        Time step to end reading from data files contents.
+    episode_time_steps: Union[int, List[Tuple[int, int]]], optional
+        If type is `int`, it is the number of time steps in an episode. If type is `List[Tuple[int, int]]]` is provided, 
+        it is a list of episode start and end time steps between `simulation_start_time_step` and `simulation_end_time_step`. 
+        Defaults to (`simulation_end_time_step` - `simulation_start_time_step`) + 1. Will ignore `rolling_episode_split` if `episode_splits` is of type `List[Tuple[int, int]]]`.
+    rolling_episode_split: bool, default: False
+        True if episode sequences are split such that each time step is a candidate for `episode_start_time_step` otherwise, False to split episodes in steps of `episode_time_steps`.
+    random_episode_split: bool, default: False
+        True if episode splits are to be selected at random during training otherwise, False to select sequentially.
+    seconds_per_time_step: float
+        Number of seconds in 1 `time_step` and must be set to >= 1.
+    reward_function: Union[RewardFunction, str], optional
+        Reward function class instance or path to function class e.g. 'citylearn.reward_function.IndependentSACReward'.
+        If provided, will override :code:`reward_function` definition in schema.
+    reward_function_kwargs: Mapping[str, Any], optional
+        Parameters to be parsed to :py:attr:`reward_function` at intialization.
+    central_agent: bool, optional
+        Expect 1 central agent to control all buildings.
+    shared_observations: List[str], optional
+        Names of common observations across all buildings i.e. observations that have the same value irrespective of the building.
+    active_observations: Union[List[str], List[List[str]]], optional
+        List of observations to be made available in the buildings. Can be specified for all buildings in a :code:`List[str]` or for  
+        each building independently in a :code:`List[List[str]]`. Will override the observations defined in the :code:`schema`.
+    inactive_observations: Union[List[str], List[List[str]]], optional
+        List of observations to be made unavailable in the buildings. Can be specified for all buildings in a :code:`List[str]` or for  
+        each building independently in a :code:`List[List[str]]`. Will override the observations defined in the :code:`schema`.
+    active_actions: Union[List[str], List[List[str]]], optional
+        List of actions to be made available in the buildings. Can be specified for all buildings in a :code:`List[str]` or for  
+        each building independently in a :code:`List[List[str]]`. Will override the actions defined in the :code:`schema`.
+    inactive_actions: Union[List[str], List[List[str]]], optional
+        List of actions to be made unavailable in the buildings. Can be specified for all buildings in a :code:`List[str]` or for  
+        each building independently in a :code:`List[List[str]]`. Will override the actions defined in the :code:`schema`.
+    simulate_power_outage: Union[bool, List[bool]]
+        Whether to simulate power outages. Can be specified for all buildings as single :code:`bool` or for  
+        each building independently in a :code:`List[bool]`. Will override power outage defined in the :code:`schema`.
+    solar_generation: Union[bool, List[bool]]
+        Wehther to allow solar generation. Can be specified for all buildings as single :code:`bool` or for  
+        each building independently in a :code:`List[bool]`. Will override :code:`pv` defined in the :code:`schema`.
+    random_seed: int, optional
+        Pseudorandom number generator seed for repeatable results.
+
+    Other Parameters
+    ----------------
+    **kwargs : dict
+        Other keyword arguments used to initialize super classes.
+
+    Notes
+    -----
+    Parameters passed to `citylearn.citylearn.CityLearnEnv.__init__` that are also defined in `schema` will override their `schema` definition.
+    """
+
+    def __init__(self,
+        schema: Union[str, Path, Mapping[str, Any]], root_directory: Union[str, Path] = None, buildings: Union[List[Building], List[str], List[int]] = None,
+        electric_vehicles: Union[List[ElectricVehicle], List[str], List[int]] = None,
+        simulation_start_time_step: int = None, simulation_end_time_step: int = None, episode_time_steps: Union[int, List[Tuple[int, int]]] = None, rolling_episode_split: bool = None,
+        random_episode_split: bool = None, seconds_per_time_step: float = None, reward_function: Union[RewardFunction, str] = None, reward_function_kwargs: Mapping[str, Any] = None,
+        central_agent: bool = None, shared_observations: List[str] = None, active_observations: Union[List[str], List[List[str]]] = None,
+        inactive_observations: Union[List[str], List[List[str]]] = None, active_actions: Union[List[str], List[List[str]]] = None,
+        inactive_actions: Union[List[str], List[List[str]]] = None, simulate_power_outage: bool = None, solar_generation: bool = None, random_seed: int = None, **kwargs: Any
+    ):
+        self.schema = schema
+        self.__rewards = None
+        self.buildings = []
+        self.random_seed = self.schema.get('random_seed', None) if random_seed is None else random_seed
+        root_directory, buildings, electric_vehicles, episode_time_steps, rolling_episode_split, random_episode_split, \
+            seconds_per_time_step, reward_function, central_agent, shared_observations, episode_tracker = self._load(
+                deepcopy(self.schema),
+                root_directory=root_directory,
+                buildings=buildings,
+                electric_vehicles=electric_vehicles,
+                simulation_start_time_step=simulation_start_time_step,
+                simulation_end_time_step=simulation_end_time_step,
+                episode_time_steps=episode_time_steps,
+                rolling_episode_split=rolling_episode_split,
+                random_episode=random_episode_split,
+                seconds_per_time_step=seconds_per_time_step,
+                reward_function=reward_function,
+                reward_function_kwargs=reward_function_kwargs,
+                central_agent=central_agent,
+                shared_observations=shared_observations,
+                active_observations=active_observations,
+                inactive_observations=inactive_observations,
+                active_actions=active_actions,
+                inactive_actions=inactive_actions,
+                simulate_power_outage=simulate_power_outage,
+                solar_generation=solar_generation,
+                random_seed=self.random_seed,
+            )
+        self.root_directory = root_directory
+        self.buildings = buildings
+        self.electric_vehicles = electric_vehicles
+
+        # now call super class initialization and set episode tracker now that buildings are set
+        super().__init__(seconds_per_time_step=seconds_per_time_step, random_seed=self.random_seed, episode_tracker=episode_tracker)
+
+        # set other class variables
+        self.episode_time_steps = episode_time_steps
+        self.rolling_episode_split = rolling_episode_split
+        self.random_episode_split = random_episode_split
+        self.central_agent = central_agent
+        self.shared_observations = shared_observations
+
+        # set reward function
+        self.reward_function = reward_function
+
+        # reset environment and initializes episode time steps
+        self.reset()
+
+        # reset episode tracker to start after initializing episode time steps during reset
+        self.episode_tracker.reset_episode_index()
+
+        # set reward metadata
+        self.reward_function.env_metadata = self.get_metadata()
+
+        # reward history tracker
+        self.__episode_rewards = []
+
+    @property
+    def schema(self) -> Mapping[str, Any]:
+        """`dict` object of CityLearn schema."""
+
+        return self.__schema
+
+    @property
+    def root_directory(self) -> Union[str, Path]:
+        """Absolute path to directory that contains the data files including the schema."""
+
+        return self.__root_directory
+
+    @property
+    def buildings(self) -> List[Building]:
+        """Buildings in CityLearn environment."""
+
+        return self.__buildings
+
+    @property
+    def electric_vehicles(self) -> List[ElectricVehicle]:
+        """Electric Vehicles in CityLearn environment."""
+
+        return self.__electric_vehicles
+
+    @property
+    def time_steps(self) -> int:
+        """Number of time steps in current episode split."""
+
+        return self.episode_tracker.episode_time_steps
+
+    @property
+    def episode_time_steps(self) -> Union[int, List[Tuple[int, int]]]:
+        """If type is `int`, it is the number of time steps in an episode. If type is `List[Tuple[int, int]]]` is provided, it is a list of 
+        episode start and end time steps between `simulation_start_time_step` and `simulation_end_time_step`. Defaults to (`simulation_end_time_step` 
+        - `simulation_start_time_step`) + 1. Will ignore `rolling_episode_split` if `episode_splits` is of type `List[Tuple[int, int]]]`."""
+
+        return self.__episode_time_steps
+
+    @property
+    def rolling_episode_split(self) -> bool:
+        """True if episode sequences are split such that each time step is a candidate for `episode_start_time_step` otherwise, 
+        False to split episodes in steps of `episode_time_steps`."""
+
+        return self.__rolling_episode_split
+
+    @property
+    def random_episode_split(self) -> bool:
+        """True if episode splits are to be selected at random during training otherwise, False to select sequentially."""
+
+        return self.__random_episode_split
+
+    @property
+    def episode(self) -> int:
+        """Current episode index."""
+
+        return self.episode_tracker.episode
+
+    @property
+    def reward_function(self) -> RewardFunction:
+        """Reward function class instance."""
+
+        return self.__reward_function
+
+    @property
+    def rewards(self) -> List[List[float]]:
+        """Reward time series"""
+
+        return self.__rewards
+
+    @property
+    def episode_rewards(self) -> List[Mapping[str, Union[float, List[float]]]]:
+        """Reward summary statistics for elapsed episodes."""
+
+        return self.__episode_rewards
+
+    @property
+    def central_agent(self) -> bool:
+        """Expect 1 central agent to control all buildings."""
+
+        return self.__central_agent
+
+    @property
+    def shared_observations(self) -> List[str]:
+        """Names of common observations across all buildings i.e. observations that have the same value irrespective of the building."""
+
+        return self.__shared_observations
+
+    @property
+    def terminated(self) -> bool:
+        """Check if simulation has reached completion."""
+
+        return self.time_step == self.time_steps - 1
+
+    @property
+    def truncated(self) -> bool:
+        """Check if episode truncates due to a time limit or a reason that is not defined as part of the task MDP."""
+
+        return False
+
+    @property
+    def observation_space(self) -> List[spaces.Box]:
+        """Controller(s) observation spaces.
+
+        Returns
+        -------
+        observation_space : List[spaces.Box]
+            List of agent(s) observation spaces.
+        
+        Notes
+        -----
+        If `central_agent` is True, a list of 1 `spaces.Box` object is returned that contains all buildings' limits with the limits in the same order as `buildings`. 
+        The `shared_observations` limits are only included in the first building's limits. If `central_agent` is False, a list of `space.Box` objects as
+        many as `buildings` is returned in the same order as `buildings`.
+        """
+
+        if self.central_agent:
+            low_limit = []
+            high_limit = []
+            shared_observations = []
+
+            for i, b in enumerate(self.buildings):
+                for l, h, s in zip(b.observation_space.low, b.observation_space.high, b.active_observations):
+                    if i == 0 or s not in self.shared_observations or s not in shared_observations:
+                        low_limit.append(l)
+                        high_limit.append(h)
+
+                    else:
+                        pass
+
+                    if s in self.shared_observations and s not in shared_observations:
+                        shared_observations.append(s)
+
+                    else:
+                        pass
+
+            observation_space = [spaces.Box(low=np.array(low_limit), high=np.array(high_limit), dtype=np.float32)]
+
+        else:
+            observation_space = [b.observation_space for b in self.buildings]
+
+        return observation_space
+
+    @property
+    def action_space(self) -> List[spaces.Box]:
+        """Controller(s) action spaces.
+
+        Returns
+        -------
+        action_space : List[spaces.Box]
+            List of agent(s) action spaces.
+        
+        Notes
+        -----
+        If `central_agent` is True, a list of 1 `spaces.Box` object is returned that contains all buildings' limits with the limits in the same order as `buildings`. 
+        If `central_agent` is False, a list of `space.Box` objects as many as `buildings` is returned in the same order as `buildings`.
+        """
+
+        if self.central_agent:
+            low_limit = [v for b in self.buildings for v in b.action_space.low]
+            high_limit = [v for b in self.buildings for v in b.action_space.high]
+            action_space = [spaces.Box(low=np.array(low_limit), high=np.array(high_limit), dtype=np.float32)]
+        else:
+            action_space = [b.action_space for b in self.buildings]
+
+        return action_space
+
+    @property
+    def observations(self) -> List[List[float]]:
+        """Observations at current time step.
+        
+        Notes
+        -----
+        If `central_agent` is True, a list of 1 sublist containing all building observation values is returned in the same order as `buildings`. 
+        The `shared_observations` values are only included in the first building's observation values. If `central_agent` is False, a list of sublists 
+        is returned where each sublist is a list of 1 building's observation values and the sublist in the same order as `buildings`.
+        """
+
+        if self.central_agent:
+            observations = []
+            shared_observations = []
+
+            for i, b in enumerate(self.buildings):
+                for k, v in b.observations(normalize=False, periodic_normalization=False, check_limits=True).items():
+                    if i == 0 or k not in self.shared_observations or k not in shared_observations:
+                        observations.append(v)
+
+                    else:
+                        pass
+
+                    if k in self.shared_observations and k not in shared_observations:
+                        shared_observations.append(k)
+
+                    else:
+                        pass
+
+            observations = [observations]
+
+        else:
+            observations = [list(b.observations(normalize=False, periodic_normalization=False, check_limits=True).values()) for b in self.buildings]
+
+        return observations
+
+    @property
+    def observation_names(self) -> List[List[str]]:
+        """Names of returned observations.
+
+        Notes
+        -----
+        If `central_agent` is True, a list of 1 sublist containing all building observation names is returned in the same order as `buildings`. 
+        The `shared_observations` names are only included in the first building's observation names. If `central_agent` is False, a list of sublists 
+        is returned where each sublist is a list of 1 building's observation names and the sublist in the same order as `buildings`.
+        """
+
+        if self.central_agent:
+            observation_names = []
+
+            for i, b in enumerate(self.buildings):
+                for k, _ in b.observations(normalize=False, periodic_normalization=False).items():
+                    if i == 0 or k not in self.shared_observations or k not in observation_names:
+                        observation_names.append(k)
+
+                    else:
+                        pass
+
+            observation_names = [observation_names]
+
+        else:
+            observation_names = [list(b.observations().keys()) for b in self.buildings]
+
+        return observation_names
+
+    @property
+    def action_names(self) -> List[List[str]]:
+        """Names of received actions.
+
+        Notes
+        -----
+        If `central_agent` is True, a list of 1 sublist containing all building action names is returned in the same order as `buildings`. 
+        If `central_agent` is False, a list of sublists is returned where each sublist is a list of 1 building's action names and the sublist 
+        in the same order as `buildings`.
+        """
+
+        if self.central_agent:
+            action_names = []
+
+            for b in self.buildings:
+                action_names += b.active_actions
+
+            action_names = [action_names]
+
+        else:
+            action_names = [b.active_actions for b in self.buildings]
+
+        return action_names
+
+    @property
+    def net_electricity_consumption_emission_without_storage_and_partial_load_and_pv(self) -> np.ndarray:
+        """Summed `Building.net_electricity_consumption_emission_without_storage_and_partial_load_and_pv` time series, in [kg_co2]."""
+
+        return pd.DataFrame([
+            b.net_electricity_consumption_emission_without_storage_and_partial_load_and_pv
+            if isinstance(b, DynamicsBuilding) else b.net_electricity_consumption_emission_without_storage_and_pv
+                    for b in self.buildings
+        ]).sum(axis = 0, min_count = 1).to_numpy()
+
+    @property
+    def net_electricity_consumption_cost_without_storage_and_partial_load_and_pv(self) -> np.ndarray:
+        """Summed `Building.net_electricity_consumption_cost_without_storage_and_partial_load_and_pv` time series, in [$]."""
+
+        return pd.DataFrame([
+            b.net_electricity_consumption_cost_without_storage_and_partial_load_and_pv
+                if isinstance(b, DynamicsBuilding) else b.net_electricity_consumption_cost_without_storage_and_pv
+                    for b in self.buildings
+        ]).sum(axis = 0, min_count = 1).to_numpy()
+
+    @property
+    def net_electricity_consumption_without_storage_and_partial_load_and_pv(self) -> np.ndarray:
+        """Summed `Building.net_electricity_consumption_without_storage_and_partial_load_and_pv` time series, in [kWh]."""
+
+        return pd.DataFrame([
+            b.net_electricity_consumption_without_storage_and_partial_load_and_pv
+                if isinstance(b, DynamicsBuilding) else b.net_electricity_consumption_without_storage_and_pv
+                    for b in self.buildings
+        ]).sum(axis = 0, min_count = 1).to_numpy()
+
+
+    @property
+    def net_electricity_consumption_emission_without_storage_and_partial_load(self) -> np.ndarray:
+        """Summed `Building.net_electricity_consumption_emission_without_storage_and_partial_load` time series, in [kg_co2]."""
+
+        return pd.DataFrame([
+            b.net_electricity_consumption_emission_without_storage_and_partial_load
+            if isinstance(b, DynamicsBuilding) else b.net_electricity_consumption_emission_without_storage
+                for b in self.buildings
+        ]).sum(axis = 0, min_count = 1).to_numpy()
+
+    @property
+    def net_electricity_consumption_cost_without_storage_and_partial_load(self) -> np.ndarray:
+        """Summed `Building.net_electricity_consumption_cost_without_storage_and_partial_load` time series, in [$]."""
+
+        return pd.DataFrame([
+            b.net_electricity_consumption_cost_without_storage_and_partial_load
+            if isinstance(b, DynamicsBuilding) else b.net_electricity_consumption_cost_without_storage
+                for b in self.buildings
+        ]).sum(axis = 0, min_count = 1).to_numpy()
+
+    @property
+    def net_electricity_consumption_without_storage_and_partial_load(self) -> np.ndarray:
+        """Summed `Building.net_electricity_consumption_without_storage_and_partial_load` time series, in [kWh]."""
+
+        return pd.DataFrame([
+            b.net_electricity_consumption_without_storage_and_partial_load
+            if isinstance(b, DynamicsBuilding) else b.net_electricity_consumption_without_storage
+                for b in self.buildings
+        ]).sum(axis = 0, min_count = 1).to_numpy()
+
+    @property
+    def net_electricity_consumption_emission_without_storage_and_pv(self) -> np.ndarray:
+        """Summed `Building.net_electricity_consumption_emission_without_storage_and_pv` time series, in [kg_co2]."""
+
+        return pd.DataFrame([
+            b.net_electricity_consumption_emission_without_storage_and_pv
+                for b in self.buildings
+        ]).sum(axis = 0, min_count = 1).to_numpy()
+
+    @property
+    def net_electricity_consumption_cost_without_storage_and_pv(self) -> np.ndarray:
+        """Summed `Building.net_electricity_consumption_cost_without_storage_and_pv` time series, in [$]."""
+
+        return pd.DataFrame([
+            b.net_electricity_consumption_cost_without_storage_and_pv
+                for b in self.buildings
+        ]).sum(axis = 0, min_count = 1).to_numpy()
+
+    @property
+    def net_electricity_consumption_without_storage_and_pv(self) -> np.ndarray:
+        """Summed `Building.net_electricity_consumption_without_storage_and_pv` time series, in [kWh]."""
+
+        return pd.DataFrame([
+            b.net_electricity_consumption_without_storage_and_pv
+                for b in self.buildings
+        ]).sum(axis = 0, min_count = 1).to_numpy()
+
+
+    @property
+    def net_electricity_consumption_emission_without_storage(self) -> np.ndarray:
+        """Summed `Building.net_electricity_consumption_emission_without_storage` time series, in [kg_co2]."""
+
+        return pd.DataFrame([
+            b.net_electricity_consumption_emission_without_storage
+                for b in self.buildings
+        ]).sum(axis = 0, min_count = 1).to_numpy()
+
+    @property
+    def net_electricity_consumption_cost_without_storage(self) -> np.ndarray:
+        """Summed `Building.net_electricity_consumption_cost_without_storage` time series, in [$]."""
+
+        return pd.DataFrame([
+            b.net_electricity_consumption_cost_without_storage
+                for b in self.buildings
+        ]).sum(axis = 0, min_count = 1).to_numpy()
+
+    @property
+    def net_electricity_consumption_without_storage(self) -> np.ndarray:
+        """Summed `Building.net_electricity_consumption_without_storage` time series, in [kWh]."""
+
+        return pd.DataFrame([
+            b.net_electricity_consumption_without_storage
+                for b in self.buildings
+        ]).sum(axis = 0, min_count = 1).to_numpy()
+
+    @property
+    def net_electricity_consumption_emission_without_storage(self) -> np.ndarray:
+        """Summed `Building.net_electricity_consumption_emission_without_storage` time series, in [kg_co2]."""
+
+        return pd.DataFrame([
+            b.net_electricity_consumption_emission_without_storage
+                for b in self.buildings
+        ]).sum(axis = 0, min_count = 1).tolist()
+
+    @property
+    def net_electricity_consumption_cost_without_storage(self) -> np.ndarray:
+        """Summed `Building.net_electricity_consumption_cost_without_storage` time series, in [$]."""
+
+        return pd.DataFrame([
+            b.net_electricity_consumption_cost_without_storage
+                for b in self.buildings
+        ]).sum(axis = 0, min_count = 1).to_numpy()
+
+    @property
+    def net_electricity_consumption_without_storage(self) -> np.ndarray:
+        """Summed `Building.net_electricity_consumption_without_storage` time series, in [kWh]."""
+
+        return pd.DataFrame([
+            b.net_electricity_consumption_without_storage
+                for b in self.buildings
+        ]).sum(axis = 0, min_count = 1).to_numpy()
+
+    @property
+    def net_electricity_consumption_emission(self) -> List[float]:
+        """Summed `Building.net_electricity_consumption_emission` time series, in [kg_co2]."""
+
+        return self.__net_electricity_consumption_emission
+
+    @property
+    def net_electricity_consumption_cost(self) -> List[float]:
+        """Summed `Building.net_electricity_consumption_cost` time series, in [$]."""
+
+        return self.__net_electricity_consumption_cost
+
+    @property
+    def net_electricity_consumption(self) -> List[float]:
+        """Summed `Building.net_electricity_consumption` time series, in [kWh]."""
+
+        return self.__net_electricity_consumption
+
+    @property
+    def cooling_electricity_consumption(self) -> np.ndarray:
+        """Summed `Building.cooling_electricity_consumption` time series, in [kWh]."""
+
+        return pd.DataFrame([b.cooling_electricity_consumption for b in self.buildings]).sum(axis = 0, min_count = 1).to_numpy()
+
+    @property
+    def heating_electricity_consumption(self) -> np.ndarray:
+        """Summed `Building.heating_electricity_consumption` time series, in [kWh]."""
+
+        return pd.DataFrame([b.heating_electricity_consumption for b in self.buildings]).sum(axis = 0, min_count = 1).to_numpy()
+
+    @property
+    def dhw_electricity_consumption(self) -> np.ndarray:
+        """Summed `Building.dhw_electricity_consumption` time series, in [kWh]."""
+
+        return pd.DataFrame([b.dhw_electricity_consumption for b in self.buildings]).sum(axis = 0, min_count = 1).to_numpy()
+
+    @property
+    def cooling_storage_electricity_consumption(self) -> np.ndarray:
+        """Summed `Building.cooling_storage_electricity_consumption` time series, in [kWh]."""
+
+        return pd.DataFrame([b.cooling_storage_electricity_consumption for b in self.buildings]).sum(axis = 0, min_count = 1).to_numpy()
+
+    @property
+    def heating_storage_electricity_consumption(self) -> np.ndarray:
+        """Summed `Building.heating_storage_electricity_consumption` time series, in [kWh]."""
+
+        return pd.DataFrame([b.heating_storage_electricity_consumption for b in self.buildings]).sum(axis = 0, min_count = 1).to_numpy()
+
+    @property
+    def dhw_storage_electricity_consumption(self) -> np.ndarray:
+        """Summed `Building.dhw_storage_electricity_consumption` time series, in [kWh]."""
+
+        return pd.DataFrame([b.dhw_storage_electricity_consumption for b in self.buildings]).sum(axis = 0, min_count = 1).to_numpy()
+
+    @property
+    def electrical_storage_electricity_consumption(self) -> np.ndarray:
+        """Summed `Building.electrical_storage_electricity_consumption` time series, in [kWh]."""
+
+        return pd.DataFrame([b.electrical_storage_electricity_consumption for b in self.buildings]).sum(axis = 0, min_count = 1).to_numpy()
+
+    @property
+    def energy_from_cooling_device_to_cooling_storage(self) -> np.ndarray:
+        """Summed `Building.energy_from_cooling_device_to_cooling_storage` time series, in [kWh]."""
+
+        return pd.DataFrame([b.energy_from_cooling_device_to_cooling_storage for b in self.buildings]).sum(axis = 0, min_count = 1).to_numpy()
+
+    @property
+    def energy_from_heating_device_to_heating_storage(self) -> np.ndarray:
+        """Summed `Building.energy_from_heating_device_to_heating_storage` time series, in [kWh]."""
+
+        return pd.DataFrame([b.energy_from_heating_device_to_heating_storage for b in self.buildings]).sum(axis = 0, min_count = 1).to_numpy()
+
+    @property
+    def energy_from_dhw_device_to_dhw_storage(self) -> np.ndarray:
+        """Summed `Building.energy_from_dhw_device_to_dhw_storage` time series, in [kWh]."""
+
+        return pd.DataFrame([b.energy_from_dhw_device_to_dhw_storage for b in self.buildings]).sum(axis = 0, min_count = 1).to_numpy()
+
+    @property
+    def energy_to_electrical_storage(self) -> np.ndarray:
+        """Summed `Building.energy_to_electrical_storage` time series, in [kWh]."""
+
+        return pd.DataFrame([b.energy_to_electrical_storage for b in self.buildings]).sum(axis = 0, min_count = 1).to_numpy()
+
+    @property
+    def energy_from_cooling_device(self) -> np.ndarray:
+        """Summed `Building.energy_from_cooling_device` time series, in [kWh]."""
+
+        return pd.DataFrame([b.energy_from_cooling_device for b in self.buildings]).sum(axis = 0, min_count = 1).to_numpy()
+
+    @property
+    def energy_from_heating_device(self) -> np.ndarray:
+        """Summed `Building.energy_from_heating_device` time series, in [kWh]."""
+
+        return pd.DataFrame([b.energy_from_heating_device for b in self.buildings]).sum(axis = 0, min_count = 1).to_numpy()
+
+    @property
+    def energy_from_dhw_device(self) -> np.ndarray:
+        """Summed `Building.energy_from_dhw_device` time series, in [kWh]."""
+
+        return pd.DataFrame([b.energy_from_dhw_device for b in self.buildings]).sum(axis = 0, min_count = 1).to_numpy()
+
+    @property
+    def energy_to_non_shiftable_load(self) -> np.ndarray:
+        """Summed `Building.energy_to_non_shiftable_load` time series, in [kWh]."""
+
+        return pd.DataFrame([b.energy_to_non_shiftable_load for b in self.buildings]).sum(axis = 0, min_count = 1).to_numpy()
+
+    @property
+    def energy_from_cooling_storage(self) -> np.ndarray:
+        """Summed `Building.energy_from_cooling_storage` time series, in [kWh]."""
+
+        return pd.DataFrame([b.energy_from_cooling_storage for b in self.buildings]).sum(axis = 0, min_count = 1).to_numpy()
+
+    @property
+    def energy_from_heating_storage(self) -> np.ndarray:
+        """Summed `Building.energy_from_heating_storage` time series, in [kWh]."""
+
+        return pd.DataFrame([b.energy_from_heating_storage for b in self.buildings]).sum(axis = 0, min_count = 1).to_numpy()
+
+    @property
+    def energy_from_dhw_storage(self) -> np.ndarray:
+        """Summed `Building.energy_from_dhw_storage` time series, in [kWh]."""
+
+        return pd.DataFrame([b.energy_from_dhw_storage for b in self.buildings]).sum(axis = 0, min_count = 1).to_numpy()
+
+    @property
+    def energy_from_electrical_storage(self) -> np.ndarray:
+        """Summed `Building.energy_from_electrical_storage` time series, in [kWh]."""
+
+        return pd.DataFrame([b.energy_from_electrical_storage for b in self.buildings]).sum(axis = 0, min_count = 1).to_numpy()
+
+    @property
+    def cooling_demand(self) -> np.ndarray:
+        """Summed `Building.cooling_demand`, in [kWh]."""
+
+        return pd.DataFrame([b.cooling_demand for b in self.buildings]).sum(axis = 0, min_count = 1).to_numpy()
+
+    @property
+    def heating_demand(self) -> np.ndarray:
+        """Summed `Building.heating_demand`, in [kWh]."""
+
+        return pd.DataFrame([b.heating_demand for b in self.buildings]).sum(axis = 0, min_count = 1).to_numpy()
+
+    @property
+    def dhw_demand(self) -> np.ndarray:
+        """Summed `Building.dhw_demand`, in [kWh]."""
+
+        return pd.DataFrame([b.dhw_demand for b in self.buildings]).sum(axis = 0, min_count = 1).to_numpy()
+
+    @property
+    def non_shiftable_load(self) -> np.ndarray:
+        """Summed `Building.non_shiftable_load`, in [kWh]."""
+
+        return pd.DataFrame([b.non_shiftable_load for b in self.buildings]).sum(axis = 0, min_count = 1).to_numpy()
+
+    @property
+    def solar_generation(self) -> np.ndarray:
+        """Summed `Building.solar_generation, in [kWh]`."""
+
+        return pd.DataFrame([b.solar_generation for b in self.buildings]).sum(axis = 0, min_count = 1).to_numpy()
+
+    @property
+    def power_outage(self) -> np.ndarray:
+        """Time series of number of buildings experiencing power outage."""
+
+        return pd.DataFrame([b.power_outage_signal for b in self.buildings]).sum(axis = 0, min_count = 1).to_numpy()[:self.time_step + 1]
+
+    @schema.setter
+    def schema(self, schema: Union[str, Path, Mapping[str, Any]]):
+        if isinstance(schema, (str, Path)) and os.path.isfile(schema):
+            schema_filepath = Path(schema) if isinstance(schema, str) else schema
+            schema = read_json(schema)
+            schema['root_directory'] = os.path.split(schema_filepath.absolute())[0] if schema['root_directory'] is None\
+                else schema['root_directory']
+        
+        elif isinstance(schema, str) and schema in DataSet.get_names():
+            schema = DataSet.get_schema(schema)
+            schema['root_directory'] = '' if schema['root_directory'] is None else schema['root_directory']
+        
+        elif isinstance(schema, dict):
+            schema = deepcopy(schema)
+            schema['root_directory'] = '' if schema['root_directory'] is None else schema['root_directory']
+        
+        else:
+            raise UnknownSchemaError()
+        
+        self.__schema = schema
+
+    @root_directory.setter
+    def root_directory(self, root_directory: Union[str, Path]):
+        self.__root_directory = root_directory
+
+    @buildings.setter
+    def buildings(self, buildings: List[Building]):
+        self.__buildings = buildings
+
+    @electric_vehicles.setter
+    def electric_vehicles(self, electric_vehicles: List[ElectricVehicle]):
+        self.__electric_vehicles = electric_vehicles
+
+    @Environment.episode_tracker.setter
+    def episode_tracker(self, episode_tracker: EpisodeTracker):
+        Environment.episode_tracker.fset(self, episode_tracker)
+
+        for b in self.buildings:
+            b.episode_tracker = self.episode_tracker
+
+    @episode_time_steps.setter
+    def episode_time_steps(self, episode_time_steps: Union[int, List[Tuple[int, int]]]):
+        self.__episode_time_steps = self.episode_tracker.simulation_time_steps if episode_time_steps is None else episode_time_steps
+
+    @rolling_episode_split.setter
+    def rolling_episode_split(self, rolling_episode_split: bool):
+        self.__rolling_episode_split = False if rolling_episode_split is None else rolling_episode_split
+
+    @random_episode_split.setter
+    def random_episode_split(self, random_episode_split: bool):
+        self.__random_episode_split = False if random_episode_split is None else random_episode_split
+
+    @reward_function.setter
+    def reward_function(self, reward_function: RewardFunction):
+        self.__reward_function = reward_function
+
+    @central_agent.setter
+    def central_agent(self, central_agent: bool):
+        self.__central_agent = central_agent
+
+    @shared_observations.setter
+    def shared_observations(self, shared_observations: List[str]):
+        self.__shared_observations = self.get_default_shared_observations() if shared_observations is None else shared_observations
+
+    @Environment.random_seed.setter
+    def random_seed(self, seed: int):
+        Environment.random_seed.fset(self, seed)
+
+        for b in self.buildings:
+            b.random_seed = self.random_seed
+
+    def get_metadata(self) -> Mapping[str, Any]:
+        return {
+            **super().get_metadata(),
+            'reward_function': self.reward_function.__class__.__name__,
+            'central_agent': self.central_agent,
+            'shared_observations': self.shared_observations,
+            'buildings': [b.get_metadata() for b in self.buildings],
+        }
+
+    @staticmethod
+    def get_default_shared_observations() -> List[str]:
+        """Names of default common observations across all buildings i.e. observations that have the same value irrespective of the building.
+        
+        Notes
+        -----
+        May be used to assigned :attr:`shared_observations` value during `CityLearnEnv` object initialization.
+        """
+
+        return [
+            'month', 'day_type', 'hour', 'daylight_savings_status',
+            'outdoor_dry_bulb_temperature', 'outdoor_dry_bulb_temperature_predicted_1',
+            'outdoor_dry_bulb_temperature_predicted_2', 'outdoor_dry_bulb_temperature_predicted_3',
+            'outdoor_relative_humidity', 'outdoor_relative_humidity_predicted_1',
+            'outdoor_relative_humidity_predicted_2', 'outdoor_relative_humidity_predicted_3',
+            'diffuse_solar_irradiance', 'diffuse_solar_irradiance_predicted_1',
+            'diffuse_solar_irradiance_predicted_2', 'diffuse_solar_irradiance_predicted_3',
+            'direct_solar_irradiance', 'direct_solar_irradiance_predicted_1',
+            'direct_solar_irradiance_predicted_2', 'direct_solar_irradiance_predicted_3',
+            'carbon_intensity', 'electricity_pricing', 'electricity_pricing_predicted_1',
+            'electricity_pricing_predicted_2', 'electricity_pricing_predicted_3',
+        ]
+
+
+    def step(self, actions: List[List[float]]) -> Tuple[List[List[float]], List[float], bool, bool, dict]:
+        """Advance to next time step then apply actions to `buildings` and update variables.
+        
+        Parameters
+        ----------
+        actions: List[List[float]]
+            Fractions of `buildings` storage devices' capacities to charge/discharge by. 
+            If `central_agent` is True, `actions` parameter should be a list of 1 list containing all buildings' actions and follows
+            the ordering of buildings in `buildings`. If `central_agent` is False, `actions` parameter should be a list of sublists
+            where each sublists contains the actions for each building in `buildings`  and follows the ordering of buildings in `buildings`.
+
+        Returns
+        -------
+        observations: List[List[float]]
+            :attr:`observations` current value.
+        reward: List[float] 
+            :meth:`get_reward` current value.
+        terminated: bool 
+            A boolean value for if the episode has ended, in which case further :meth:`step` calls will return undefined results.
+            A done signal may be emitted for different reasons: Maybe the task underlying the environment was solved successfully,
+            a certain timelimit was exceeded, or the physics simulation has entered an invalid observation.
+        truncated: bool
+            A boolean value for if episode truncates due to a time limit or a reason that is not defined as part of the task MDP.
+            Will always return False in this base class.
+        info: dict
+            A dictionary that may contain additional information regarding the reason for a `terminated` signal.
+            `info` contains auxiliary diagnostic information (helpful for debugging, learning, and logging).
+            Override :meth"`get_info` to get custom key-value pairs in `info`.
+        """
+
+        self.next_time_step()
+        actions = self._parse_actions(actions)
+
+        for building, building_actions in zip(self.buildings, actions):
+            building.apply_actions(**building_actions)
+
+        self.update_variables()
+
+        # NOTE:
+        # This call to retrieve each building's observation dictionary is an expensive call especially since the observations 
+        # are retrieved again to send to agent but the observations in dict form is needed for the reward function to easily
+        # extract building-level values. Can't think of a better way to handle this without giving the reward direct access to
+        # env, which is not the best design for competition integrity sake. Will revisit the building.observations() function
+        # to see how it can be optimized.
+        reward_observations = [b.observations(include_all=True, normalize=False, periodic_normalization=False) for b in self.buildings]
+        reward = self.reward_function.calculate(observations=reward_observations)
+        self.__rewards.append(reward)
+
+        # store episode reward summary
+        if self.terminated:
+            rewards = np.array(self.__rewards[1:], dtype='float32')
+            self.__episode_rewards.append({
+                'min': rewards.min(axis=0).tolist(),
+                'max': rewards.max(axis=0).tolist(),
+                'sum': rewards.sum(axis=0).tolist(),
+                'mean': rewards.mean(axis=0).tolist()
+            })
+
+        else:
+            pass
+
+        return self.observations, reward, self.terminated, self.truncated, self.get_info()
+
+    def get_info(self) -> Mapping[Any, Any]:
+        """Other information to return from the `citylearn.CityLearnEnv.step` function."""
+
+        return {}
+
+    def _parse_actions(self, actions: List[List[float]]) -> List[Mapping[str, float]]:
+        """Return mapping of action name to action value for each building."""
+
+        actions = list(actions)
+        building_actions = []
+
+        if self.central_agent:
+            actions = actions[0]
+            number_of_actions = len(actions)
+            expected_number_of_actions = self.action_space[0].shape[0]
+            assert number_of_actions == expected_number_of_actions,\
+                f'Expected {expected_number_of_actions} actions but {number_of_actions} were parsed to env.step.'
+
+            for building in self.buildings:
+                size = building.action_space.shape[0]
+                building_actions.append(actions[0:size])
+                actions = actions[size:]
+
+        else:
+            building_actions = [list(a) for a in actions]
+
+        # check that appropriate number of building actions have been provided
+        for b, a in zip(self.buildings, building_actions):
+            number_of_actions = len(a)
+            expected_number_of_actions = b.action_space.shape[0]
+            assert number_of_actions == expected_number_of_actions,\
+                f'Expected {expected_number_of_actions} for {b.name} but {number_of_actions} actions were provided.'
+
+        active_actions = [[k for k, v in b.action_metadata.items() if v] for b in self.buildings]
+
+        # Create a list of dictionaries for actions including EV-specific actions
+        parsed_actions = []
+        for i, building in enumerate(self.buildings):
+            action_dict = {}
+            electric_vehicle_actions = {}
+
+            # Populate the action_dict with regular actions
+            for k, action in zip(active_actions[i], building_actions[i]):
+                if 'electric_vehicle_storage' in k:
+                    # Collect EV actions separately
+                    charger_id = k.split('_')[
+                        -1]  # Assuming the key format contains charger ID, e.g., 'electric_vehicle_storage_1'
+                    electric_vehicle_actions[charger_id] = action
+                else:
+                    action_dict[f'{k}_action'] = action
+
+            # Add EV actions to the action_dict if they exist
+            if electric_vehicle_actions:
+                action_dict['electric_vehicle_storage_actions'] = electric_vehicle_actions
+
+            # Fill missing actions with default NaN
+            for k in building.action_metadata:
+                if f'{k}_action' not in action_dict and 'electric_vehicle_storage' not in k:
+                    action_dict[f'{k}_action'] = np.nan
+
+            parsed_actions.append(action_dict)
+
+        return actions
+
+    def evaluate_citylearn_challenge(self) -> Mapping[str, Mapping[str, Union[str, float]]]:
+        """Evalation function for The CityLearn Challenge 2023.
+        
+        Returns
+        -------
+        evaluation: Mapping[str, Mapping[str, Union[str, float]]]
+            Mapping of internal CityLearn evaluation KPIs to their display name, weight and value. 
+        """
+
+        evaluation = {
+            'carbon_emissions_total': {'display_name': 'Carbon emissions', 'weight': 0.10},
+            'discomfort_proportion': {'display_name': 'Unmet hours', 'weight': 0.30},
+            'ramping_average': {'display_name': 'Ramping', 'weight': 0.075},
+            'daily_one_minus_load_factor_average': {'display_name': 'Load factor', 'weight': 0.075},
+            'daily_peak_average': {'display_name': 'Daily peak', 'weight': 0.075},
+            'all_time_peak_average': {'display_name': 'All-time peak', 'weight': 0.075},
+            'one_minus_thermal_resilience_proportion': {'display_name': 'Thermal resilience', 'weight': 0.15},
+            'power_outage_normalized_unserved_energy_total': {'display_name': 'Unserved energy', 'weight': 0.15},
+        }
+        data = self.evaluate(
+            control_condition=EvaluationCondition.WITH_STORAGE_AND_PARTIAL_LOAD_AND_PV,
+            baseline_condition=EvaluationCondition.WITHOUT_STORAGE_AND_PARTIAL_LOAD_BUT_WITH_PV,
+            comfort_band=1.0,
+        )
+        data = data[data['level']=='district'].set_index('cost_function').to_dict('index')
+        evaluation = {k: {**v, 'value': data[k]['value']} for k, v in evaluation.items()}
+        weight_sum = np.nansum([v['weight'] for _, v in evaluation.items()], dtype='float32')
+        assert abs(weight_sum - 1.0) < TOLERANCE, f'weights must sum up to 1.0 but currently sum up to {weight_sum}'
+        weighted_values = [v['weight']*v['value'] for _, v in evaluation.items()]
+        value_sum = np.nansum(weighted_values, dtype='float32')
+        evaluation['average_score'] = {
+            'display_name': 'Score',
+            'weight': None,
+            'value': value_sum/weight_sum
+        }
+
+        return evaluation
+
+    def evaluate(self, control_condition: EvaluationCondition = None, baseline_condition: EvaluationCondition = None, comfort_band: float = None) -> pd.DataFrame:
+        r"""Evaluate cost functions at current time step.
+
+        Calculates and returns building-level and district-level cost functions normalized w.r.t. the no control scenario.
+
+        Parameters
+        ----------
+        control_condition: EvaluationCondition, default: :code:`EvaluationCondition.WITH_STORAGE_AND_PARTIAL_LOAD_AND_PV`
+            Condition for net electricity consumption, cost and emission to use in calculating cost functions for the control/flexible scenario.
+        baseline_condition: EvaluationCondition, default: :code:`EvaluationCondition.WITHOUT_STORAGE_AND_PARTIAL_LOAD_BUT_WITH_PV`
+            Condition for net electricity consumption, cost and emission to use in calculating cost functions for the baseline scenario 
+            that is used to normalize the control_condition scenario.
+        comfort_band: float, optional
+            Comfort band above dry_bulb_temperature_cooling_set_point and below dry_bulb_temperature_heating_set_point beyond 
+            which occupant is assumed to be uncomfortable. Defaults to :py:attr:`citylearn.data.EnergySimulation.DEFUALT_COMFORT_BAND`.
+        
+        Returns
+        -------
+        cost_functions: pd.DataFrame
+            Cost function summary including the following: electricity consumption, zero net energy, carbon emissions, cost,
+            discomfort (total, too cold, too hot, minimum delta, maximum delta, average delta), ramping, 1 - load factor,
+            average daily peak and average annual peak.
+
+        Notes
+        -----
+        The equation for the returned cost function values is :math:`\frac{C_{\textrm{control}}}{C_{\textrm{no control}}}` 
+        where :math:`C_{\textrm{control}}` is the value when the agent(s) control the environment and :math:`C_{\textrm{no control}}`
+        is the value when none of the storages and partial load cooling and heating devices in the environment are actively controlled.
+        """
+
+        # lambda functions to get building or district level properties w.r.t. evaluation condition
+        get_net_electricity_consumption = lambda x, c: getattr(x, f'net_electricity_consumption{c.value}')
+        get_net_electricity_consumption_cost = lambda x, c: getattr(x, f'net_electricity_consumption_cost{c.value}')
+        get_net_electricity_consumption_emission = lambda x, c: getattr(x, f'net_electricity_consumption_emission{c.value}')
+
+        comfort_band = EnergySimulation.DEFUALT_COMFORT_BAND if comfort_band is None else comfort_band
+        building_level = []
+
+        for b in self.buildings:
+            if isinstance(b, DynamicsBuilding):
+                control_condition = EvaluationCondition.WITH_STORAGE_AND_PARTIAL_LOAD_AND_PV if control_condition is None else control_condition
+                baseline_condition = EvaluationCondition.WITHOUT_STORAGE_AND_PARTIAL_LOAD_BUT_WITH_PV if baseline_condition is None else baseline_condition
+
+            else:
+                control_condition = EvaluationCondition.WITH_STORAGE_AND_PV if control_condition is None else control_condition
+                baseline_condition = EvaluationCondition.WITHOUT_STORAGE_BUT_WITH_PV if baseline_condition is None else baseline_condition
+
+            discomfort_kwargs = {
+                'indoor_dry_bulb_temperature': b.indoor_dry_bulb_temperature,
+                'dry_bulb_temperature_cooling_set_point': b.indoor_dry_bulb_temperature_cooling_set_point,
+                'dry_bulb_temperature_heating_set_point': b.indoor_dry_bulb_temperature_heating_set_point,
+                'band': b.comfort_band if comfort_band is None else comfort_band,
+                'occupant_count': b.occupant_count,
+            }
+            unmet, cold, hot,\
+                cold_minimum_delta, cold_maximum_delta, cold_average_delta,\
+                    hot_minimum_delta, hot_maximum_delta, hot_average_delta =\
+                        CostFunction.discomfort(**discomfort_kwargs)
+            expected_energy = b.cooling_demand + b.heating_demand + b.dhw_demand + b.non_shiftable_load
+            served_energy = b.energy_from_cooling_device + b.energy_from_cooling_storage\
+                + b.energy_from_heating_device + b.energy_from_heating_storage\
+                    + b.energy_from_dhw_device + b.energy_from_dhw_storage\
+                        + b.energy_to_non_shiftable_load
+            building_level_ = pd.DataFrame([{
+                'cost_function': 'electricity_consumption_total',
+                'value': CostFunction.electricity_consumption(get_net_electricity_consumption(b, control_condition))[-1]/\
+                    CostFunction.electricity_consumption(get_net_electricity_consumption(b, baseline_condition))[-1],
+            }, {
+                'cost_function': 'zero_net_energy',
+                'value': CostFunction.zero_net_energy(get_net_electricity_consumption(b, control_condition))[-1]/\
+                    CostFunction.zero_net_energy(get_net_electricity_consumption(b, baseline_condition))[-1],
+            }, {
+                'cost_function': 'carbon_emissions_total',
+                'value': CostFunction.carbon_emissions(get_net_electricity_consumption_emission(b, control_condition))[-1]/\
+                    CostFunction.carbon_emissions(get_net_electricity_consumption_emission(b, baseline_condition))[-1]\
+                        if sum(b.carbon_intensity.carbon_intensity) != 0 else None,
+            }, {
+                'cost_function': 'cost_total',
+                'value': CostFunction.cost(get_net_electricity_consumption_cost(b, control_condition))[-1]/\
+                    CostFunction.cost(get_net_electricity_consumption_cost(b, baseline_condition))[-1]\
+                        if sum(b.pricing.electricity_pricing) != 0 else None,
+            }, {
+                'cost_function': 'discomfort_proportion',
+                'value': unmet[-1],
+            }, {
+                'cost_function': 'discomfort_cold_proportion',
+                'value': cold[-1],
+            }, {
+                'cost_function': 'discomfort_hot_proportion',
+                'value': hot[-1],
+            }, {
+                'cost_function': 'discomfort_cold_delta_minimum',
+                'value': cold_minimum_delta[-1],
+            }, {
+                'cost_function': 'discomfort_cold_delta_maximum',
+                'value': cold_maximum_delta[-1],
+            }, {
+                'cost_function': 'discomfort_cold_delta_average',
+                'value': cold_average_delta[-1],
+            }, {
+                'cost_function': 'discomfort_hot_delta_minimum',
+                'value': hot_minimum_delta[-1],
+            }, {
+                'cost_function': 'discomfort_hot_delta_maximum',
+                'value': hot_maximum_delta[-1],
+            }, {
+                'cost_function': 'discomfort_hot_delta_average',
+                'value': hot_average_delta[-1],
+            }, {
+                'cost_function': 'one_minus_thermal_resilience_proportion',
+                'value': CostFunction.one_minus_thermal_resilience(power_outage=b.power_outage_signal, **discomfort_kwargs)[-1],
+            }, {
+                'cost_function': 'power_outage_normalized_unserved_energy_total',
+                'value': CostFunction.normalized_unserved_energy(expected_energy, served_energy, power_outage=b.power_outage_signal)[-1]
+            }, {
+                'cost_function': 'annual_normalized_unserved_energy_total',
+                'value': CostFunction.normalized_unserved_energy(expected_energy, served_energy)[-1]
+            }])
+            building_level_['name'] = b.name
+            building_level.append(building_level_)
+
+        building_level = pd.concat(building_level, ignore_index=True)
+        building_level['level'] = 'building'
+
+        ## district level
+        # set default evaluation conditions
+        control_condition = EvaluationCondition.WITH_STORAGE_AND_PARTIAL_LOAD_AND_PV if control_condition is None else control_condition
+        baseline_condition = EvaluationCondition.WITHOUT_STORAGE_AND_PARTIAL_LOAD_BUT_WITH_PV if baseline_condition is None else baseline_condition
+
+        district_level = pd.DataFrame([{
+            'cost_function': 'ramping_average',
+            'value': CostFunction.ramping(get_net_electricity_consumption(self, control_condition))[-1]/\
+                CostFunction.ramping(get_net_electricity_consumption(self, baseline_condition))[-1],
+        }, {
+            'cost_function': 'daily_one_minus_load_factor_average',
+            'value': CostFunction.one_minus_load_factor(get_net_electricity_consumption(self, control_condition), window=24)[-1]/\
+                CostFunction.one_minus_load_factor(get_net_electricity_consumption(self, baseline_condition), window=24)[-1],
+        },{
+            'cost_function': 'monthly_one_minus_load_factor_average',
+            'value': CostFunction.one_minus_load_factor(get_net_electricity_consumption(self, control_condition), window=730)[-1]/\
+                CostFunction.one_minus_load_factor(get_net_electricity_consumption(self, baseline_condition), window=730)[-1],
+        }, {
+            'cost_function': 'daily_peak_average',
+            'value': CostFunction.peak(get_net_electricity_consumption(self, control_condition), window=24)[-1]/\
+                CostFunction.peak(get_net_electricity_consumption(self, baseline_condition), window=24)[-1],
+        }, {
+            'cost_function': 'all_time_peak_average',
+            'value': CostFunction.peak(get_net_electricity_consumption(self, control_condition), window=self.time_steps)[-1]/\
+                CostFunction.peak(get_net_electricity_consumption(self, baseline_condition), window=self.time_steps)[-1],
+        }])
+
+        district_level = pd.concat([district_level, building_level], ignore_index=True, sort=False)
+        district_level = district_level.groupby(['cost_function'])[['value']].mean().reset_index()
+        district_level['name'] = 'District'
+        district_level['level'] = 'district'
+        cost_functions = pd.concat([district_level, building_level], ignore_index=True, sort=False)
+
+        return cost_functions
+
+    def next_time_step(self):
+        r"""Advance all buildings to next `time_step`."""
+
+        for building in self.buildings:
+            building.next_time_step()
+
+        # Advance electric vehicles to the next time step. This function is used as EVs exist even without being connected to any building (e.g. when they are being used to commute)
+        # As such, this function simulates the EV to the next time step. EVs simulation (connection status) is based on the dataset corresponding to each one
+        for electric_vehicle in self.electric_vehicles:
+            electric_vehicle.next_time_step()
+
+        super().next_time_step()
+
+        #This function is here so that, when the new time step is reached, the first thing to do is plug in/out the EVs according to their individual dataset
+        #It basicly associates an EV to a Building.Charger
+        self.associate_electric_vehicles_to_chargers()
+
+    def associate_electric_vehicles_to_chargers(self):
+        r"""Associate electric_vehicle to its destination charger for observations."""
+
+        for electric_vehicle in self.electric_vehicles:
+
+            charger = electric_vehicle.electric_vehicle_simulation.charger[self.time_step]
+            state = electric_vehicle.electric_vehicle_simulation.electric_vehicle_charger_state[self.time_step]
+
+            if charger != "" and charger != "nan":
+                for b in self.buildings:
+                    if b.electric_vehicle_chargers is not None:
+                        for c in b.electric_vehicle_chargers:
+                            if c.charger_id == charger:
+                                if state == 1:  # ev connected to charger
+                                    c.plug_car(electric_vehicle)
+                                if state == 2: #EVs can also be associated as incoming to a given charger
+                                    c.associate_incoming_car(electric_vehicle)
+
+    def reset(self, seed: int = None, options: Mapping[str, Any] = None) -> Tuple[List[List[float]], dict]:
+        r"""Reset `CityLearnEnv` to initial state.
+
+        Parameters
+        ----------
+        seed: int, optional
+            Use to updated :code:`citylearn.CityLearnEnv.random_seed` if value is provided.
+        options: Mapping[str, Any], optional
+            Use to pass additional data to environment on reset. Not used in this base class
+            but included to conform to gymnasium interface.
+        
+        Returns
+        -------
+        observations: List[List[float]]
+            :attr:`observations`.
+        info: dict
+            A dictionary that may contain additional information regarding the reason for a `terminated` signal.
+            `info` contains auxiliary diagnostic information (helpful for debugging, learning, and logging).
+            Override :meth"`get_info` to get custom key-value pairs in `info`.
+        """
+
+        # object reset
+        super().reset()
+
+        # update seed
+        if seed is not None:
+            self.random_seed = seed
+
+        else:
+            pass
+
+        # update time steps for time series
+        self.episode_tracker.next_episode(
+            self.episode_time_steps,
+            self.rolling_episode_split,
+            self.random_episode_split,
+            self.random_seed,
+        )
+
+        for building in self.buildings:
+            building.reset()
+
+        for ev in self.electric_vehicles:
+            ev.reset()
+        self.associate_electric_vehicles_to_chargers()
+
+        # reset reward function (does nothing by default)
+        self.reward_function.reset()
+
+        # variable reset
+        self.__rewards = [[]]
+        self.__net_electricity_consumption = []
+        self.__net_electricity_consumption_cost = []
+        self.__net_electricity_consumption_emission = []
+        self.update_variables()
+
+        return self.observations, self.get_info()
+
+    def update_variables(self):
+        # net electricity consumption
+        self.__net_electricity_consumption.append(sum([b.net_electricity_consumption[self.time_step] for b in self.buildings]))
+
+        # net electriciy consumption cost
+        self.__net_electricity_consumption_cost.append(sum([b.net_electricity_consumption_cost[self.time_step] for b in self.buildings]))
+
+        # net electriciy consumption emission
+        self.__net_electricity_consumption_emission.append(sum([b.net_electricity_consumption_emission[self.time_step] for b in self.buildings]))
+
+    def load_agent(self, agent: Union[str, 'citylearn.agents.base.Agent'] = None, **kwargs) -> Union[Any, 'citylearn.agents.base.Agent']:
+        """Return :class:`Agent` or sub class object as defined by the `schema`.
+
+        Parameters
+        ----------
+        agent: Union[str, 'citylearn.agents.base.Agent], optional
+            Agent class or string describing path to agent class, e.g. 'citylearn.agents.base.BaselineAgent'.
+            If a value is not provided, defaults to the agent defined in the schema:agent:type.
+
+        **kwargs : dict
+            Agent initialization attributes. For most agents e.g. CityLearn and Stable-Baselines3 agents, 
+            an intialized :py:attr:`env` must be parsed to the agent :py:meth:`init` function.
+        
+        Returns
+        -------
+        agent: Agent
+            Initialized agent.
+        """
+
+        # set agent class
+        if agent is not None:
+            agent_type = agent
+
+            if not isinstance(agent_type, str):
+                agent_type = [agent_type.__module__] + [agent_type.__name__]
+                agent_type = '.'.join(agent_type)
+
+            else:
+                pass
+
+        # set agent init attributes
+        else:
+            agent_type = self.schema['agent']['type']
+
+        if kwargs is not None and len(kwargs) > 0:
+            agent_attributes = kwargs
+
+        elif agent is None:
+            agent_attributes = self.schema['agent'].get('attributes', {})
+
+        else:
+            agent_attributes = None
+
+        agent_module = '.'.join(agent_type.split('.')[0:-1])
+        agent_name = agent_type.split('.')[-1]
+        agent_constructor = getattr(importlib.import_module(agent_module), agent_name)
+        agent = agent_constructor() if agent_attributes is None else agent_constructor(**agent_attributes)
+
+        return agent
+
+    def _load(self, schema: Mapping[str, Any], **kwargs) -> Tuple[Union[Path, str], List[Building], List[ElectricVehicle], Union[int, List[Tuple[int, int]]], bool, bool, float, RewardFunction, bool, List[str], EpisodeTracker]:
+        """Return `CityLearnEnv` and `Controller` objects as defined by the `schema`.
+
+        Parameters
+        ----------
+        schema: Mapping[str, Any]
+            N:code:`dict` object of a CityLearn schema.
+        
+        Returns
+        -------
+        root_directory: Union[Path, str]
+            Absolute path to directory that contains the data files including the schema.
+        buildings : List[Building]
+            Buildings in CityLearn environment.
+        electric_vehicles : List[ElectricVehicle]
+            Electric Vehicles in CityLearn environment.
+        episode_time_steps: Union[int, List[Tuple[int, int]]]
+            Number of time steps in an episode. Defaults to (`simulation_end_time_step` - `simulation_start_time_step`) + 1.
+        rolling_episode_split: bool
+            True if episode sequences are split such that each time step is a candidate for `episode_start_time_step` otherwise, False to split episodes 
+            in steps of `episode_time_steps`.
+        random_episode_split: bool
+            True if episode splits are to be selected at random during training otherwise, False to select sequentially.
+        seconds_per_time_step: float
+            Number of seconds in 1 `time_step` and must be set to >= 1.
+        reward_function : RewardFunction
+            Reward function class instance.
+        central_agent : bool
+            Expect 1 central agent to control all building storage device.
+        shared_observations : List[str]
+            Names of common observations across all buildings i.e. observations that have the same value irrespective of the building.
+        """
+
+        schema['root_directory'] = kwargs['root_directory'] if kwargs.get('root_directory') is not None else schema[
+            'root_directory']
+        schema['random_seed'] = schema.get('random_seed', None) if kwargs.get('random_seed',
+                                                                              None) is None else schema.get(
+            'random_seed', None)
+        schema['central_agent'] = kwargs['central_agent'] if kwargs.get('central_agent') is not None else schema[
+            'central_agent']
+
+        #Separated chargers observations to create one for each charger at each building based on active ones at the schema
+        schema['chargers_observations_helper'] = {key: value for key, value in schema["observations"].items() if key.startswith("electric_vehicle_")}
+        schema['chargers_actions_helper'] = {key: value for key, value in schema["actions"].items() if key.startswith("electric_vehicle_")}
+        schema['chargers_shared_observations_helper'] = {key: value for key, value in schema["observations"].items() if
+                                        key.startswith("electric_vehicle_") and value.get("shared_in_central_agent", True)}
+
+        schema['observations'] =  {key: value for key, value in schema["observations"].items() if key not in schema['chargers_observations_helper']}
+        schema['actions'] = {k: v for k, v in schema['actions'].items() if k not in schema['chargers_actions_helper']}
+
+        # Update shared observations, excluding any keys that start with 'electric_vehicle_'
+        schema['shared_observations'] = kwargs['shared_observations'] if kwargs.get('shared_observations') is not None else [
+            k for k, v in schema['observations'].items() if
+            not k.startswith("electric_vehicle_") and v.get('shared_in_central_agent', False)
+        ]
+
+        schema['episode_time_steps'] = kwargs['episode_time_steps'] if kwargs.get('episode_time_steps') is not None else schema.get('episode_time_steps', None)
+        schema['rolling_episode_split'] = kwargs['rolling_episode_split'] if kwargs.get('rolling_episode_split') is not None else schema.get('rolling_episode_split', None)
+        schema['random_episode_split'] = kwargs['random_episode_split'] if kwargs.get('random_episode_split') is not None else schema.get('random_episode_split', None)
+        schema['seconds_per_time_step'] = kwargs['seconds_per_time_step'] if kwargs.get('seconds_per_time_step') is not None else schema['seconds_per_time_step']
+
+        schema['simulation_start_time_step'] = kwargs['simulation_start_time_step'] if kwargs.get('simulation_start_time_step') is not None else\
+            schema['simulation_start_time_step']
+        schema['simulation_end_time_step'] = kwargs['simulation_end_time_step'] if kwargs.get('simulation_end_time_step') is not None else\
+            schema['simulation_end_time_step']
+        episode_tracker = EpisodeTracker(schema['simulation_start_time_step'], schema['simulation_end_time_step'])
+
+        # get sizing data to reduce read time
+        pv_sizing_data = EnergySimulation.get_pv_sizing_data()
+        battery_sizing_data = EnergySimulation.get_battery_sizing_data()
+
+        # get buildings to include
+        buildings_to_include = list(schema['buildings'].keys())
+        buildings = []
+
+        if kwargs.get('buildings') is not None and len(kwargs['buildings']) > 0:
+            if isinstance(kwargs['buildings'][0], Building):
+                buildings: List[Building] = kwargs['buildings']
+
+                for b in buildings:
+                    b.episode_tracker = episode_tracker
+
+                buildings_to_include = []
+
+            elif isinstance(kwargs['buildings'][0], str):
+                buildings_to_include = [b for b in buildings_to_include if b in kwargs['buildings']]
+
+            elif isinstance(kwargs['buildings'][0], int):
+                buildings_to_include = [buildings_to_include[i] for i in kwargs['buildings']]
+
+            else:
+                raise Exception('Unknown buildings type. Allowed types are citylearn.building.Building, int and str.')
+
+        else:
+            buildings_to_include = [b for b in buildings_to_include if schema['buildings'][b]['include']]
+
+        # load buildings
+        for i, building_name in enumerate(buildings_to_include):
+            buildings.append(
+                self._load_building(i, building_name, schema, episode_tracker, pv_sizing_data, battery_sizing_data,**kwargs))
+
+        # Load electric vehicles (if present in the schema)
+        electric_vehicles_def = []
+        if kwargs.get('electric_vehicles_def') is not None and len(kwargs['electric_vehicles_def']) > 0:
+            electric_vehicle_schemas = kwargs['electric_vehicles_def']
+        else:
+            electric_vehicle_schemas = schema.get('electric_vehicles_def', {})
+
+        for electric_vehicle_name, electric_vehicle_schema in electric_vehicle_schemas.items():
+            if electric_vehicle_schema['include']:
+                electric_vehicles_def.append(self._load_electric_vehicle(electric_vehicle_name,schema,electric_vehicle_schema,episode_tracker))
+
+        # set reward function
+        if kwargs.get('reward_function') is not None:
+            reward_function_type = kwargs['reward_function']
+
+            if not isinstance(reward_function_type, str):
+                reward_function_type = [reward_function_type.__module__] + [reward_function_type.__name__]
+                reward_function_type = '.'.join(reward_function_type)
+
+            else:
+                pass
+
+        else:
+            reward_function_type = schema['reward_function']['type']
+
+        if kwargs.get('reward_function_kwargs') is not None:
+            reward_function_attributes = kwargs['reward_function_kwargs']
+
+        else:
+            reward_function_attributes = schema['reward_function'].get('attributes', None)
+            reward_function_attributes = {} if reward_function_attributes is None else reward_function_attributes
+
+        reward_function_module = '.'.join(reward_function_type.split('.')[0:-1])
+        reward_function_name = reward_function_type.split('.')[-1]
+        reward_function_constructor = getattr(importlib.import_module(reward_function_module), reward_function_name)
+        reward_function = reward_function_constructor(None, **reward_function_attributes)
+
+
+        print("FInished loading")
+
+        return (
+            schema['root_directory'], buildings, electric_vehicles_def, schema['episode_time_steps'], schema['rolling_episode_split'],
+            schema['random_episode_split'],
+            schema['seconds_per_time_step'], reward_function, schema['central_agent'], schema['shared_observations'],
+            episode_tracker
+        )
+
+    def _load_building(self, index: int, building_name: str, schema: dict, episode_tracker: EpisodeTracker,
+                       pv_sizing_data: pd.DataFrame, battery_sizing_data: pd.DataFrame, **kwargs) -> Building:
+        """Initializes and returns a building model."""
+
+        building_schema = schema['buildings'][building_name]
+        building_kwargs = {}
+
+        # data
+        energy_simulation = pd.read_csv(
+            os.path.join(schema['root_directory'], building_schema['energy_simulation']))
+        energy_simulation = EnergySimulation(**energy_simulation.to_dict('list'))
+        weather = pd.read_csv(os.path.join(schema['root_directory'], building_schema['weather']))
+        weather = Weather(**weather.to_dict('list'))
+
+        if building_schema.get('carbon_intensity', None) is not None:
+            carbon_intensity = pd.read_csv(
+                os.path.join(schema['root_directory'], building_schema['carbon_intensity']))
+            carbon_intensity = CarbonIntensity(**carbon_intensity.to_dict('list'))
+
+        else:
+            carbon_intensity = CarbonIntensity(np.zeros(energy_simulation.hour.shape[0], dtype='float32'))
+
+        if building_schema.get('pricing', None) is not None:
+            pricing = pd.read_csv(os.path.join(schema['root_directory'], building_schema['pricing']))
+            pricing = Pricing(**pricing.to_dict('list'))
+
+        else:
+            pricing = Pricing(
+                np.zeros(energy_simulation.hour.shape[0], dtype='float32'),
+                np.zeros(energy_simulation.hour.shape[0], dtype='float32'),
+                np.zeros(energy_simulation.hour.shape[0], dtype='float32'),
+                np.zeros(energy_simulation.hour.shape[0], dtype='float32'),
+            )
+
+        # observation metadata
+        observation_metadata = {k: v['active'] for k, v in schema['observations'].items()}
+
+        if kwargs.get('active_observations') is not None:
+            active_observations = kwargs['active_observations']
+            active_observations = active_observations[index] if isinstance(active_observations[0],
+                                                                           list) else active_observations
+            observation_metadata = {k: True if k in active_observations else False for k in observation_metadata}
+
+        else:
+            pass
+
+        if kwargs.get('inactive_observations') is not None:
+            inactive_observations = kwargs['inactive_observations']
+            inactive_observations = inactive_observations[index] if isinstance(inactive_observations[0],
+                                                                               list) else inactive_observations
+
+        elif building_schema.get('inactive_observations') is not None:
+            inactive_observations = building_schema['inactive_observations']
+
+        else:
+            inactive_observations = []
+
+        observation_metadata = {k: False if k in inactive_observations else v for k, v in
+                                observation_metadata.items()}
+
+        # action metadata
+        action_metadata = {k: v['active'] for k, v in schema['actions'].items()}
+
+        if kwargs.get('active_actions') is not None:
+            active_actions = kwargs['active_actions']
+            active_actions = active_actions[index] if isinstance(active_actions[0], list) else active_actions
+            action_metadata = {k: True if k in active_actions else False for k in action_metadata}
+
+        else:
+            pass
+
+        if kwargs.get('inactive_actions') is not None:
+            inactive_actions = kwargs['inactive_actions']
+            inactive_actions = inactive_actions[index] if isinstance(inactive_actions[0],
+                                                                     list) else inactive_actions
+
+        elif building_schema.get('inactive_actions') is not None:
+            inactive_actions = building_schema['inactive_actions']
+
+        else:
+            inactive_actions = []
+
+        action_metadata = {k: False if k in inactive_actions else v for k, v in action_metadata.items()}
+
+        # construct building
+        building_type = 'citylearn.citylearn.Building' if building_schema.get('type', None) is None else \
+        building_schema['type']
+        building_type_module = '.'.join(building_type.split('.')[0:-1])
+        building_type_name = building_type.split('.')[-1]
+        building_constructor = getattr(importlib.import_module(building_type_module),building_type_name)
+        
+        # set dynamics
+        if building_schema.get('dynamics', None) is not None:
+            dynamics_type = building_schema['dynamics']['type']
+            dynamics_module = '.'.join(dynamics_type.split('.')[0:-1])
+            dynamics_name = dynamics_type.split('.')[-1]
+            dynamics_constructor = getattr(importlib.import_module(dynamics_module), dynamics_name)
+            attributes = building_schema['dynamics'].get('attributes', {})
+            attributes['filepath'] = os.path.join(schema['root_directory'], attributes['filename'])
+            _ = attributes.pop('filename')
+            building_kwargs[f'dynamics'] = dynamics_constructor(**attributes)
+        
+        else:
+            building_kwargs['dynamics'] = None
+
+        # set occupant
+        if building_schema.get('occupant', None) is not None:
+            building_occupant = building_schema['occupant']
+            occupant_type = building_occupant['type']
+            occupant_module = '.'.join(occupant_type.split('.')[0:-1])
+            occupant_name = occupant_type.split('.')[-1]
+            occupant_constructor = getattr(importlib.import_module(occupant_module), occupant_name)
+            attributes: dict = building_occupant.get('attributes', {})
+            parameters_filepath = os.path.join(schema['root_directory'], building_occupant['parameters_filename'])
+            parameters = pd.read_csv(parameters_filepath)
+            attributes['parameters'] = LogisticRegressionOccupantParameters(**parameters.to_dict('list'))
+            attributes['episode_tracker'] = episode_tracker
+            attributes['random_seed'] = schema['random_seed']
+
+            for k in ['increase', 'decrease']:
+                attributes[f'setpoint_{k}_model_filepath'] = os.path.join(schema['root_directory'], attributes[f'setpoint_{k}_model_filename'])
+                _ = attributes.pop(f'setpoint_{k}_model_filename')
+
+            building_kwargs['occupant'] = occupant_constructor(**attributes)
+        
+        else:
+            building_kwargs['occupant'] = None
+
+        # set power outage model
+        building_schema_power_outage = building_schema.get('power_outage', {})
+        simulate_power_outage = kwargs.get('simulate_power_outage')
+        simulate_power_outage = building_schema_power_outage.get(
+            'simulate_power_outage') if simulate_power_outage is None else simulate_power_outage
+        simulate_power_outage = simulate_power_outage[index] if isinstance(simulate_power_outage,
+                                                                           list) else simulate_power_outage
+        stochastic_power_outage = building_schema_power_outage.get('stochastic_power_outage')
+
+        if building_schema_power_outage.get('stochastic_power_outage_model', None) is not None:
+            stochastic_power_outage_model_type = building_schema_power_outage['stochastic_power_outage_model'][
+                'type']
+            stochastic_power_outage_model_module = '.'.join(stochastic_power_outage_model_type.split('.')[0:-1])
+            stochastic_power_outage_model_name = stochastic_power_outage_model_type.split('.')[-1]
+            stochastic_power_outage_model_constructor = getattr(
+                importlib.import_module(stochastic_power_outage_model_module),
+                stochastic_power_outage_model_name
+            )
+            attributes = building_schema_power_outage.get('stochastic_power_outage_model', {}).get('attributes', {})
+            stochastic_power_outage_model = stochastic_power_outage_model_constructor(**attributes)
+
+        else:
+            stochastic_power_outage_model = None
+
+        #Adding chargers to buildings if they exist
+        if building_schema.get("chargers", None) is not None:
+            chargers_list = []
+            for charger_name, charger_config in building_schema["chargers"].items():
+                charger_type = charger_config['type']
+                charger_module = '.'.join(charger_type.split('.')[0:-1])
+                charger_class_name = charger_type.split('.')[-1]
+                charger_class = getattr(importlib.import_module(charger_module), charger_class_name)
+                charger_attributes = charger_config.get('attributes', {})
+                charger_object = charger_class(charger_id=charger_name, **charger_attributes,
+                                               seconds_per_time_step=schema['seconds_per_time_step'], )
+                chargers_list.append(charger_object)
+
+                if 'electric_vehicle_storage' not in inactive_actions and "electric_vehicle_storage" in schema['chargers_actions_helper']:
+                    # Add new action for this charger to action_metadata
+                    action_metadata[f'electric_vehicle_storage_{charger_name}'] = True
+
+                # Consider that if chargers_observations is not empty we should populate observations for chargers
+                # Each charger replicates the observations of the original chargers_observations but specific for its own
+                # If shared observations are active for the specific observation, that observation is added to shared_observations
+
+                if schema['chargers_observations_helper'] is not None and 'electric_vehicle_charger_state' in schema['chargers_observations_helper']:
+                    for state_type in ['connected', 'incoming']:
+                        if schema['chargers_observations_helper']['electric_vehicle_charger_state']["active"]:
+                            observation_metadata[f'charger_{charger_name}_{state_type}_state'] = True  # Add base case
+                        if "electric_vehicle_charger_state" in schema['chargers_shared_observations_helper']:
+                            schema['shared_observations'].append(f'charger_{charger_name}_{state_type}_state')
+
+                        for obs in schema['chargers_observations_helper']:
+                            if schema['chargers_observations_helper'][obs]["active"] and obs != 'electric_vehicle_charger_state':
+                                observation_metadata[f'charger_{charger_name}_{state_type}_{obs}'] = True
+                            if obs in schema['chargers_shared_observations_helper']:
+                                schema['shared_observations'].append(f'charger_{charger_name}_{state_type}_{obs}')
+        else:
+            chargers_list = []
+
+        building: Building = building_constructor(
+            energy_simulation=energy_simulation,
+            electric_vehicle_chargers=chargers_list,
+            weather=weather,
+            observation_metadata=observation_metadata,
+            action_metadata=action_metadata,
+            carbon_intensity=carbon_intensity,
+            pricing=pricing,
+            name=building_name,
+            seconds_per_time_step=schema['seconds_per_time_step'],
+            random_seed=schema['random_seed'],
+            episode_tracker=episode_tracker,
+            simulate_power_outage=simulate_power_outage,
+            stochastic_power_outage=stochastic_power_outage,
+            stochastic_power_outage_model=stochastic_power_outage_model,
+            **building_kwargs,
+        )
+
+        # update devices
+        device_metadata = {
+            'cooling_device': {'autosizer': building.autosize_cooling_device},
+            'heating_device': {'autosizer': building.autosize_heating_device},
+            'dhw_device': {'autosizer': building.autosize_dhw_device},
+            'dhw_storage': {'autosizer': building.autosize_dhw_storage},
+            'cooling_storage': {'autosizer': building.autosize_cooling_storage},
+            'heating_storage': {'autosizer': building.autosize_heating_storage},
+            'electrical_storage': {'autosizer': building.autosize_electrical_storage},
+            'pv': {'autosizer': building.autosize_pv}
+        }
+        solar_generation = kwargs.get('solar_generation')
+        solar_generation = True if solar_generation is None else solar_generation
+        solar_generation = solar_generation[index] if isinstance(solar_generation, list) else solar_generation
+
+        for device_name in device_metadata:
+            if building_schema.get(device_name, None) is None:
+                device = None
+
+            elif device_name == 'pv' and not solar_generation:
+                device = None
+
+            else:
+                device_type: str = building_schema[device_name]['type']
+                device_module = '.'.join(device_type.split('.')[0:-1])
+                device_type_name = device_type.split('.')[-1]
+                constructor = getattr(importlib.import_module(device_module), device_type_name)
+                attributes = building_schema[device_name].get('attributes', {})
+                attributes['seconds_per_time_step'] = schema['seconds_per_time_step']
+
+                # in case device technical specifications are to be randomly sampled, make sure each device per building has a unique seed
+                md5 = hashlib.md5()
+                device_random_seed = 0
+
+                for string in [building_name, building_type, device_name, device_type]:
+                    md5.update(string.encode())
+                    hash_to_integer_base = 16
+                    device_random_seed += int(md5.hexdigest(), hash_to_integer_base)
+
+                device_random_seed = int(str(device_random_seed * (schema['random_seed'] + 1))[:9])
+
+                attributes = {
+                    **attributes,
+                    'random_seed': attributes['random_seed'] if attributes.get('random_seed',
+                                                                               None) is not None else device_random_seed
+                }
+                device = constructor(**attributes)
+                autosize = False if building_schema[device_name].get('autosize', None) is None else \
+                building_schema[device_name]['autosize']
+                building.__setattr__(device_name, device)
+
+                if autosize:
+                    autosizer = device_metadata[device_name]['autosizer']
+                    autosize_kwargs = {} if building_schema[device_name].get('autosize_attributes',
+                                                                             None) is None else \
+                    building_schema[device_name]['autosize_attributes']
+
+                    if isinstance(device, PV):
+                        autosize_kwargs['epw_filepath'] = os.path.join(schema['root_directory'],
+                                                                       autosize_kwargs['epw_filepath'])
+                        autosize_kwargs['sizing_data'] = pv_sizing_data
+
+                    elif isinstance(device, Battery):
+                        autosize_kwargs['sizing_data'] = battery_sizing_data
+
+                    else:
+                        pass
+
+                    autosizer(**autosize_kwargs)
+
+                else:
+                    pass
+
+                # set back the random seed to to building's random seed
+                device.random_seed = schema['random_seed']
+
+        building.observation_space = building.estimate_observation_space()
+        building.action_space = building.estimate_action_space()
+
+        return building
+
+    def _load_electric_vehicle(self, electric_vehicle_name: str, schema: dict, electric_vehicle_schema: dict, episode_tracker: EpisodeTracker) -> ElectricVehicle:
+        """Initializes and returns an electric vehicle model."""
+        # Load energy simulation data for the EV
+
+        electric_vehicle_simulation = pd.read_csv(
+            os.path.join(schema['root_directory'], electric_vehicle_schema['energy_simulation'])
+        ).iloc[schema['simulation_start_time_step']:schema['simulation_end_time_step'] + 1].copy()
+        electric_vehicle_simulation = ElectricVehicleSimulation(*electric_vehicle_simulation.values.T)
+
+        # Observation and action metadata
+        electric_vehicle_inactive_observations = electric_vehicle_schema.get('inactive_observations', [])
+        electric_vehicle_inactive_actions = electric_vehicle_schema.get('inactive_actions', [])
+        electric_vehicle_observation_metadata = {s: False if s in electric_vehicle_inactive_observations else True for s in schema['chargers_observations_helper']
+                                   if s != 'electric_vehicle_charger_state'}
+        electric_vehicle_action_metadata = {a: False if a in electric_vehicle_inactive_actions else True for a in ['chargers_actions_helper']}
+
+        # Construct the battery object
+        capacity = electric_vehicle_schema["battery"]["attributes"]["capacity"]
+        nominal_power = electric_vehicle_schema["battery"]["attributes"]["nominal_power"]
+        initial_soc = electric_vehicle_schema["battery"]["attributes"]["initial_soc"]
+        min_battery_soc = electric_vehicle_schema.get("battery", None).get("attributes", None).get("min_battery_soc", None)
+
+        battery = Battery(
+            capacity=capacity,
+            nominal_power=nominal_power,
+            initial_soc=initial_soc,
+            seconds_per_time_step=schema['seconds_per_time_step'],
+            random_seed=schema['random_seed'],
+            episode_tracker=episode_tracker
+        )
+
+        # Get the EV constructor
+
+        electric_vehicle_type = 'citylearn.citylearn.ElectricVehicle' if electric_vehicle_schema.get('type', None) is None else electric_vehicle_schema['type']
+        electric_vehicle_type_module = '.'.join(electric_vehicle_type.split('.')[0:-1])
+        electric_vehicle_type_name = electric_vehicle_type.split('.')[-1]
+        electric_vehicle_constructor = getattr(importlib.import_module(electric_vehicle_type_module), electric_vehicle_type_name)
+
+        # Initialize EV
+        ev: ElectricVehicle = electric_vehicle_constructor(
+            electric_vehicle_simulation=electric_vehicle_simulation,
+            observation_metadata=electric_vehicle_observation_metadata,
+            action_metadata=electric_vehicle_action_metadata,
+            battery=battery,
+            name=electric_vehicle_name,
+            seconds_per_time_step=schema['seconds_per_time_step'],
+            random_seed=schema['random_seed'],
+            min_battery_soc=min_battery_soc,
+            episode_tracker=episode_tracker
+        )
+
+        ev.observation_space = ev.estimate_observation_space()
+        ev.action_space = ev.estimate_action_space()
+
+        return ev
+
+class Error(Exception):
+    """Base class for other exceptions."""
+
+class UnknownSchemaError(Error):
+    """Raised when a schema is not a data set name, dict nor filepath."""
+    __MESSAGE = 'Unknown schema parsed into constructor. Schema must be name of CityLearn data set,'\
+        ' a filepath to JSON representation or `dict` object of a CityLearn schema.'\
+        ' Call citylearn.data.DataSet.get_names() for list of available CityLearn data sets.'
+
+    def __init__(self,message=None):
         super().__init__(self.__MESSAGE if message is None else message)