--- conflicted
+++ resolved
@@ -77,11 +77,7 @@
         self, energy_simulation: EnergySimulation, weather: Weather, observation_metadata: Mapping[str, bool], action_metadata: Mapping[str, bool], episode_tracker: EpisodeTracker, carbon_intensity: CarbonIntensity = None, 
         pricing: Pricing = None, dhw_storage: StorageTank = None, cooling_storage: StorageTank = None, heating_storage: StorageTank = None, electrical_storage: Battery = None, 
         dhw_device: Union[HeatPump, ElectricHeater] = None, cooling_device: HeatPump = None, heating_device: Union[HeatPump, ElectricHeater] = None, pv: PV = None, name: str = None,
-<<<<<<< HEAD
-        maximum_temperature_delta: float = None, simulate_power_outage: bool = None, stochastic_power_outage: bool = None, stochastic_power_outage_model: PowerOutage = None, ev_chargers: List[Charger] = None, **kwargs: Any
-=======
-        maximum_temperature_delta: float = None, observation_space_limit_delta: float = None, demand_observation_limit_factor: float = None, simulate_power_outage: bool = None, stochastic_power_outage: bool = None, stochastic_power_outage_model: PowerOutage = None, **kwargs: Any
->>>>>>> 531cb99f
+        maximum_temperature_delta: float = None, observation_space_limit_delta: float = None, demand_observation_limit_factor: float = None, simulate_power_outage: bool = None, stochastic_power_outage: bool = None, stochastic_power_outage_model: PowerOutage = None, ev_chargers: List[Charger] = None, **kwargs: Any
     ):  
         self.name = name
         self.dhw_storage = dhw_storage
