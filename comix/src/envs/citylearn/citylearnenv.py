--- conflicted
+++ resolved
@@ -89,11 +89,7 @@
         climate_zone = 5
         parent = Path(__file__).parent.absolute()
         data_path = Path(os.path.join(parent, f"data/Climate_Zone_{climate_zone}"))
-<<<<<<< HEAD
         building_ids = ["Building_"+str(i) for i in [1,2,3,4,5,6,7,8,9]]
-=======
-        building_ids = ["Building_"+str(i) for i in [1,2,3,4,5]]
->>>>>>> 7d402b56
 
         buildings_states_actions_file = os.path.join(parent, 'buildings_state_action_space.json')
 
@@ -228,11 +224,7 @@
         self.state_mean = state_info["mean"]
         self.state_std = state_info["std"] + 1e-5
         self.state = self.convert_state(self.raw_state)
-<<<<<<< HEAD
-        self.reward_scale = 5.
-=======
         self.reward_scale = 5.0
->>>>>>> 7d402b56
         self.cost = {}
 
     def convert_state(self, raw_states):
@@ -262,14 +254,9 @@
         self.raw_reward = np.array(reward)
         self.state = self.convert_state(self.raw_state)
 
-<<<<<<< HEAD
         #reward = (sum(reward) + 408953.76985795604) / 836962.2343548932 * 5.
         # reward = (sum(reward) +45.581716939567066) / 55.06383729000771 * 5.
         reward = (sum(reward) + 3900) / 10000
-=======
-        reward = sum(reward)
-        reward = (reward + 15771496.333904345) / 36453185.69337366 * self.reward_scale
->>>>>>> 7d402b56
 
         self.t += 1
         info = {}
